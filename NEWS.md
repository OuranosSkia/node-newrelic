--- conflicted
+++ resolved
@@ -1,5 +1,3 @@
-<<<<<<< HEAD
-=======
 ### v1.7.0 (2014-05-29):
 * Client side setting of `high_security` is now supported.
 
@@ -22,7 +20,6 @@
 * Fixed a bug in our instrumentation of restify, where if you were using the
   restify client with express as a web server, req.query would be overridden.
 
->>>>>>> 2b4ba373
 ### v1.6.0 (2014-05-22):
 
 * New Relic Insights support no longer requires a feature flag. If you are a
