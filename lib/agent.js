--- conflicted
+++ resolved
@@ -248,55 +248,12 @@
     }
 
     if (agent.collector.isConnected()) {
-<<<<<<< HEAD
-      // TODO: likely want one place of handling this...
-      // once consolidate. Either 'on x updated' events or like this
-      agent.errors.reconfigure(agent.config)
-      agent.traces.reconfigure(agent.config)
-      agent.queries.reconfigure(agent.config)
-      const enableTraces = agent.config.transaction_tracer.enabled
-        && agent.config.collect_traces
-      const enableQueryTraces = agent.config.transaction_tracer.enabled
-        && (agent.config.transaction_tracer.record_sql === 'raw' ||
-        agent.config.transaction_tracer.record_sql === 'obfuscated')
-      agent.spanEventAggregator.reconfigure(agent.config)
-      agent.transactionEventAggregator.reconfigure(agent.config)
-      agent.customEventAggregator.reconfigure(agent.config)
-
-=======
       agent.onConnect()
->>>>>>> 72623611
       agent.setState('started')
       const config = response.payload
 
       if (agent.config.no_immediate_harvest) {
-        agent._scheduleHarvester(agent.config.data_report_period)
-<<<<<<< HEAD
-        agent.errors.start()
-        if (enableTraces) {
-          agent.traces.start()
-        }
-
-        if (enableQueryTraces) {
-          agent.queries.start()
-        }
-
-        if (agent.config.distributed_tracing.enabled &&
-            agent.config.span_events.enabled) {
-          agent.spanEventAggregator.start()
-        }
-        
-        if (agent.config.transaction_events.enabled) {
-          agent.transactionEventAggregator.start()
-        }
-
-        if (agent.config.custom_insights_events.enabled) {
-          agent.customEventAggregator.start()
-        }
-
-=======
         agent.startAggregators()
->>>>>>> 72623611
         callback(null, config)
       } else {
         // Harvest immediately for quicker data display, but after at least 1
@@ -314,31 +271,6 @@
 
           function joinCallbacks() {
             if (++done === numAggregators) {
-<<<<<<< HEAD
-              agent.errors.start()
-              if (enableTraces) {
-                agent.traces.start()
-              }
-
-              if (enableQueryTraces) {
-                agent.queries.start()
-              }
-
-              if (agent.config.distributed_tracing.enabled &&
-                  agent.config.span_events.enabled) {
-                agent.spanEventAggregator.start()
-              }
-
-              if (agent.config.transaction_events.enabled) {
-                agent.transactionEventAggregator.start()
-              }
-
-              if (agent.config.custom_insights_events.enabled) {
-                agent.customEventAggregator.start()
-              }
-
-=======
->>>>>>> 72623611
               callback(harvestError, config)
             }
           }
@@ -391,7 +323,9 @@
             agent.traces.send()
           }
 
-          if (enableQueryTraces) {
+          if (agent.config.transaction_tracer.enabled
+            && (agent.config.transaction_tracer.record_sql === 'raw' ||
+            agent.config.transaction_tracer.record_sql === 'obfuscated')) {
             ++numAggregators
             agent.queries.once(
               'finished sql_trace_data data send.',
@@ -418,11 +352,7 @@
             )
             agent.errors.eventAggregator.send()
           }
-
-          agent.harvest(function onHarvest(err) {
-            harvestError = err
-            joinCallbacks()
-          })
+          joinCallbacks()
         }, INITIAL_HARVEST_DELAY_MS)
       }
     } else {
@@ -433,81 +363,80 @@
 
 Agent.prototype.stopAggregators = function stopAggregators() {
   this.metrics.stop()
-  this.errors.stop()
-  this.traces.stop()
-  this.spanEventAggregator.stop()
-  this.transactionEventAggregator.stop()
-  this.customEventAggregator.stop()
-}
-
-Agent.prototype.startAggregators = function startAggregators() {
-  this.metrics.start()
-  this.errors.start()
-  if (this.config.transaction_tracer.enabled && this.config.collect_traces) {
-    this.traces.start()
-  }
-
-  if (this.config.distributed_tracing.enabled &&
-      this.config.span_events.enabled) {
-    this.spanEventAggregator.start()
-  }
-
-  if (this.config.transaction_events.enabled) {
-    this.transactionEventAggregator.start()
-  }
-
-  if (this.config.custom_insights_events.enabled) {
-    this.customEventAggregator.start()
-  }
-}
-
-Agent.prototype.onConnect = function onConnect() {
-  this.metrics.reconfigure(this.config)
-  this.errors.reconfigure(this.config)
-  this.traces.reconfigure(this.config)
-  this.spanEventAggregator.reconfigure(this.config)
-  this.transactionEventAggregator.reconfigure(this.config)
-  this.customEventAggregator.reconfigure(this.config)
-}
-
-/**
- *  Bypasses standard collector connection by immediately invoking the startup
- *  callback, after gathering local environment details.
- *
- * @param {Function} callback
- */
-Agent.prototype._serverlessModeStart = function _serverlessModeStart(callback) {
-  logger.info(
-    'New Relic for Node.js starting in serverless mode -- skipping connection process.'
-  )
-
-  setImmediate(() => callback(null, this.config))
-}
-
-/**
- * Any memory claimed by the agent will be retained after stopping.
- *
- * FIXME: make it possible to dispose of the agent, as well as do a
- * "hard" restart. This requires working with shimmer to strip the
- * current instrumentation and patch to the module loader.
- */
-Agent.prototype.stop = function stop(callback) {
-  if (!callback) throw new TypeError('callback required!')
-
-  const agent = this
-
-  this.setState('stopping')
-
-<<<<<<< HEAD
   this.errors.stop()
   this.traces.stop()
   this.queries.stop()
   this.spanEventAggregator.stop()
   this.transactionEventAggregator.stop()
   this.customEventAggregator.stop()
-=======
+}
+
+Agent.prototype.startAggregators = function startAggregators() {
+  this.metrics.start()
+  this.errors.start()
+  if (this.config.transaction_tracer.enabled && this.config.collect_traces) {
+    this.traces.start()
+  }
+
+  if (this.config.transaction_tracer.enabled
+    && (this.config.transaction_tracer.record_sql === 'raw' ||
+    this.config.transaction_tracer.record_sql === 'obfuscated')) {
+    this.queries.start()
+  }
+
+  if (this.config.distributed_tracing.enabled &&
+      this.config.span_events.enabled) {
+    this.spanEventAggregator.start()
+  }
+
+  if (this.config.transaction_events.enabled) {
+    this.transactionEventAggregator.start()
+  }
+
+  if (this.config.custom_insights_events.enabled) {
+    this.customEventAggregator.start()
+  }
+}
+
+Agent.prototype.onConnect = function onConnect() {
+  this.metrics.reconfigure(this.config)
+  this.errors.reconfigure(this.config)
+  this.traces.reconfigure(this.config)
+  this.queries.reconfigure(this.config)
+  this.spanEventAggregator.reconfigure(this.config)
+  this.transactionEventAggregator.reconfigure(this.config)
+  this.customEventAggregator.reconfigure(this.config)
+}
+
+/**
+ *  Bypasses standard collector connection by immediately invoking the startup
+ *  callback, after gathering local environment details.
+ *
+ * @param {Function} callback
+ */
+Agent.prototype._serverlessModeStart = function _serverlessModeStart(callback) {
+  logger.info(
+    'New Relic for Node.js starting in serverless mode -- skipping connection process.'
+  )
+
+  setImmediate(() => callback(null, this.config))
+}
+
+/**
+ * Any memory claimed by the agent will be retained after stopping.
+ *
+ * FIXME: make it possible to dispose of the agent, as well as do a
+ * "hard" restart. This requires working with shimmer to strip the
+ * current instrumentation and patch to the module loader.
+ */
+Agent.prototype.stop = function stop(callback) {
+  if (!callback) throw new TypeError('callback required!')
+
+  const agent = this
+
+  this.setState('stopping')
+
   this.stopAggregators()
->>>>>>> 72623611
 
   this._stopHarvester()
   sampler.stop()
@@ -724,16 +653,13 @@
   // TODO: Make each aggregator able to compose its own payload and clean itself
   // up. Then the Harvest class can just iterate over all aggregations without
   // having to know bespoke reset information.
-<<<<<<< HEAD
-  this.metrics = new Metrics(
-    this.config.apdex_t,
-    this.mapper,
-    this.metricNameNormalizer
-  )
-=======
-
-  this.queries = new QueryTracer(this.config)
->>>>>>> 72623611
+  // this.metrics = new Metrics(
+  //   this.config.apdex_t,
+  //   this.mapper,
+  //   this.metricNameNormalizer
+  // )
+
+  // this.queries = new QueryTracer(this.config)
 }
 
 /**
