'use strict'

var util = require('util')
var url = require('url')
var https = require('https')
var zlib = require('zlib')
var logger = require('../logger').child({component: 'remote_method'})
var parse = require('./parse-response')
var stringify = require('json-stringify-safe')
var Sink = require('../util/stream-sink')
var agents = require('./http-agents')
var certificates = require('./ssl/certificates')
const isValidLength = require('../util/byte-limit').isValidLength

/*
 *
 * CONSTANTS
 *
 */
var RUN_ID_NAME = 'run_id'
var RAW_METHOD_PATH = '/agent_listener/invoke_raw_method'
// see job/collector-master/javadoc/com/nr/servlet/AgentListener.html on NR Jenkins
var USER_AGENT_FORMAT = 'NewRelic-NodeAgent/%s (nodejs %s %s-%s)'
var ENCODING_HEADER = 'CONTENT-ENCODING'
var CONTENT_TYPE_HEADER = 'Content-Type'
var DEFAULT_ENCODING = 'identity'
var DEFAULT_CONTENT_TYPE = 'application/json'
var COMPRESSED_CONTENT_TYPE = 'application/octet-stream'


function RemoteMethod(name, config) {
  if (!name) {
    throw new TypeError('Must include name of method to invoke on collector.')
  }

  this.name = name
  this._config = config

  // Safeguarding for existing tests
  const p17 = config && config.feature_flag && config.feature_flag.protocol_17
  this._protocolVersion = p17 ? 17 : 16
}

RemoteMethod.prototype.serialize = function serialize(payload, callback) {
  try {
    var res = stringify(payload)
  } catch (error) {
    logger.error(error, 'Unable to serialize payload for method %s.', this.name)
    return process.nextTick(function onNextTick() {
      return callback(error)
    })
  }
  return callback(null, res)
}

/**
 * The primary operation on RemoteMethod objects. If you're calling anything on
 * RemoteMethod objects aside from invoke (and you're not writing test code),
 * you're doing it wrong.
 *
 * @param object   payload    Serializable payload.
 * @param Function callback   What to do next. Gets passed any error.
 */
RemoteMethod.prototype.invoke = function call(payload, callback) {
  if (!payload) payload = []
  logger.trace('Invoking remote method %s', this.name)

  this.serialize(payload, function onSerialize(err, serialized) {
    if (err) return callback(err)
    this._post(serialized, callback)
  }.bind(this))
}

/**
 * Take a serialized payload and create a response wrapper for it before
 * invoking the method on the collector.
 *
 * @param string   methodName Name of method to invoke on collector.
 * @param string   data       Serialized payload.
 * @param Function callback   What to do next. Gets passed any error.
 */
RemoteMethod.prototype._post = function _post(data, callback) {
  var method = this

  // set up standard response handling
  function onResponse(response) {
    response.on('end', function onEnd() {
      logger.debug(
        'Finished receiving data back from the collector for %s.',
        method.name
      )
    })

    response.setEncoding('utf8')
    response.pipe(new Sink(parse(method.name, response, callback)))
  }

  var options = {
    port: this._config.port,
    host: this._config.host,
    compressed: this._shouldCompress(data),
    path: this._path(),
    onError: callback,
    onResponse: onResponse
  }

  if (options.compressed) {
    logger.trace({data: data}, 'Sending %s on collector API with (COMPRESSED)', this.name)

    var useGzip = this._config.compressed_content_encoding === 'gzip'
    var compressor = useGzip ? zlib.gzip : zlib.deflate
    compressor(data, function onCompress(err, compressed) {
      if (err) {
        logger.warn(err, 'Error compressing JSON for delivery. Not sending.')
        return callback(err)
      }

      options.body = compressed
      method._safeRequest(options)
    })
  } else {
    logger.debug({data: data}, 'Calling %s on collector API', this.name)

    options.body = data
    this._safeRequest(options)
  }
}

/**
 * http.request does its own DNS lookup, and if it fails, will cause
 * dns.lookup to throw asynchronously instead of passing the error to
 * the callback (which is obviously awesome). To prevent New Relic from
 * crashing people's applications, verify that lookup works and bail out
 * early if not.
 *
 * Also, ensure that all the necessary parameters are set before
 * actually making the request. Useful to put here to simplify test code
 * that calls _request directly.
 *
 * @param object options A dictionary of request parameters.
 */
RemoteMethod.prototype._safeRequest = function _safeRequest(options) {
  if (!options) throw new Error('Must include options to make request!')
  if (!options.host) throw new Error('Must include collector hostname!')
  if (!options.port) throw new Error('Must include collector port!')
  if (!options.onError) throw new Error('Must include error handler!')
  if (!options.onResponse) throw new Error('Must include response handler!')
  if (!options.body) throw new Error('Must include body to send to collector!')
  if (!options.path) throw new Error('Must include URL to request!')

  var protocol = 'https'
  var logConfig = this._config.logging
  var auditLog = this._config.audit_log
  const maxPayloadSize = this._config.max_payload_size_in_bytes
  var level = 'trace'

  if (!isValidLength(options.body, maxPayloadSize + 1)) {
    logger.warn(
      'The payload size %d being sent to method %s exceeded the maximum size of %d',
      Buffer.byteLength(options.body, 'utf8'),
      this.name,
      maxPayloadSize
    )
    throw new Error('Maximum payload size exceeded')
  }

  // If trace level is not explicity enabled check to see if the audit log is
  // enabled.
  if (logConfig != null && logConfig.level !== 'trace' && auditLog.enabled) {
    // If the filter property is empty, then always log the event otherwise
    // check to see if the filter includes this method.
    if (auditLog.endpoints.length === 0 || auditLog.endpoints.indexOf(this.name) > -1) {
      level = 'info'
    }
  }

  logger[level](
    {
      body: Buffer.isBuffer(options.body) ? 'Buffer ' + options.body.length : options.body
    },
    'Posting to %s://%s:%s%s',
    protocol,
    options.host,
    options.port,
    options.path
  )

  this._request(options)
}

/**
 * Generate the request headers and wire up the request. There are many
 * parameters used to make a request:
 *
 * @param string   options.host       Hostname (or proxy hostname) for collector.
 * @param string   options.port       Port (or proxy port) for collector.
 * @param string   options.path       URL path for method being invoked on collector.
 * @param string   options.body       Serialized payload to be sent to collector.
 * @param boolean  options.compressed Whether the payload has been compressed.
 * @param Function options.onError    Error handler for this request (probably the
 *                                    original callback given to .send).
 * @param Function options.onResponse Response handler for this request (created by
 *                                    ._post).
 */
RemoteMethod.prototype._request = function _request(options) {
  var requestOptions = {
    method: this._config.put_for_data_send ? 'PUT' : 'POST',
    setHost: false,         // See below
    host: options.host,     // Set explicitly in the headers
    port: options.port,
    path: options.path,
    headers: this._headers(options.body, options.compressed),
    __NR__connection: true  // Who measures the metrics measurer?
  }
  var request

  var isProxy = !!(
    this._config.proxy ||
    this._config.proxy_port ||
    this._config.proxy_host
  )

  if (isProxy) {
    // proxy
    requestOptions.agent = agents.proxyAgent(this._config)
    request = https.request(requestOptions)

    // FIXME: The agent keeps this connection open when using the proxy.
    // This will prevent the application from shutting down correctly.
    // Explicitly destroy the socket when the response is completed.
    //
    // This goes against keep-alive, but for now letting the application die
    // gracefully is more important.
    request.on('response', function onResponse(sock) {
      sock.on('end', function onEnd() {
        sock.destroy()
      })
    })
  } else {
    if (this._config.certificates && this._config.certificates.length > 0) {
      logger.debug(
        'Adding custom certificate to the cert bundle.'
      )
      requestOptions.ca = this._config.certificates.concat(certificates)
    }
    request = https.request(requestOptions)
  }

  request.on('error', options.onError)
  request.on('response', options.onResponse)

  request.end(options.body)
}

/**
 * See the constants list for the format string (and the URL that explains it).
 */
RemoteMethod.prototype._userAgent = function _userAgent() {
  return util.format(
    USER_AGENT_FORMAT,
    this._config.version,
    process.versions.node,
    process.platform,
    process.arch
  )
}

/**
 * Generate a URL the collector understands.
 *
 * @returns string The URL path to be POSTed to.
 */
RemoteMethod.prototype._path = function _path() {
  var query = {
<<<<<<< HEAD
      marshal_format: 'json',
      protocol_version: this._protocolVersion,
      license_key: this._config.license_key,
      method: this.name
=======
    marshal_format: 'json',
    protocol_version: PROTOCOL_VERSION,
    license_key: this._config.license_key,
    method: this.name
>>>>>>> 1e3ec090
  }

  if (this._config.run_id) {
    query[RUN_ID_NAME] = this._config.run_id
  }

  var formatted = url.format({
    pathname: RAW_METHOD_PATH,
    query: query
  })

  return formatted
}

/**
 * @param {number}  length      - Length of data to be sent.
 * @param {bool}    compressed  - The compression method used, if any.
 */
RemoteMethod.prototype._headers = function _headers(body, compressed) {
  var agent = this._userAgent()

  var headers = {
    // select the virtual host on the server end
    'Host': this._config.host,
    'User-Agent': agent,
    'Connection': 'Keep-Alive',
    'Content-Length': byteLength(body)
  }

  if (compressed) {
    headers[ENCODING_HEADER] = this._config.compressed_content_encoding
    headers[CONTENT_TYPE_HEADER] = COMPRESSED_CONTENT_TYPE
  } else {
    headers[ENCODING_HEADER] = DEFAULT_ENCODING
    headers[CONTENT_TYPE_HEADER] = DEFAULT_CONTENT_TYPE
  }

  return headers
}

/**
 * FLN pretty much decided on his own recognizance that 64K was a good point
 * at which to compress a server response. There's only a loose consensus that
 * the threshold should probably be much higher than this, if only to keep the
 * load on the collector down.
 *
 * FIXME: come up with a better heuristic
 */
RemoteMethod.prototype._shouldCompress = function _shouldCompress(data) {
  return data && byteLength(data) > 65536
}

function byteLength(data) {
  if (!data) {
    return 0
  }

  if (data instanceof Buffer) {
    return data.length
  }

  return Buffer.byteLength(data, 'utf8')
}

module.exports = RemoteMethod<|MERGE_RESOLUTION|>--- conflicted
+++ resolved
@@ -272,17 +272,10 @@
  */
 RemoteMethod.prototype._path = function _path() {
   var query = {
-<<<<<<< HEAD
-      marshal_format: 'json',
-      protocol_version: this._protocolVersion,
-      license_key: this._config.license_key,
-      method: this.name
-=======
     marshal_format: 'json',
-    protocol_version: PROTOCOL_VERSION,
+    protocol_version: this._protocolVersion,
     license_key: this._config.license_key,
     method: this.name
->>>>>>> 1e3ec090
   }
 
   if (this._config.run_id) {
