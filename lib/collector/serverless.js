'use strict'

const CollectorResponse = require('./response')
const logger = require('../logger').child({component: 'serverless_collector'})
const zlib = require('zlib')
const fs = require('fs')
const stringify = require('json-stringify-safe')

const PAYLOAD_VERSION = 1
const PAYLOAD_MARKER = 'NR_LAMBDA_MONITORING'

const METHOD_TO_ENDPOINTS = {
<<<<<<< HEAD
  metrics: 'metric_data',
  error_event_data: 'error_event_data'
=======
  queries: 'sql_trace_data'
>>>>>>> 72623611
}

class ServerlessCollector {
  /**
   * Constructs a new serverless collector instance with the give agent.
   *
   * @constructor
   * @classdesc
   *  A helper class for wrapping modules with segments
   *
   * @param {Agent} agent - The agent this collector will use
   */
  constructor(agent) {
    this._agent = agent
    this.enabled = true
    this.metadata = {
      arn: null,
      execution_environment: process.env.AWS_EXECUTION_ENV,
      protocol_version: 16,
      agent_version: agent.version
    }
    this.payload = {}
  }

  /**
   * Sets the ARN to be sent up in the metadata.
   */
  setLambdaArn(arn) {
    this.metadata.arn = arn
  }

  /**
   * Checks if the collector is currently collecting.
   *
   * @returns {boolean} If the collector is currently active.
   */
  isConnected() {
    return this.enabled
  }

  /**
   * Halts data collection.
   *
   * @param {Function} cb The callback to invoke upon disabling the collector.
   */
  shutdown(cb) {
    logger.trace('Disabling serverless collector.')

    this.enabled = false
    setImmediate(cb, null, CollectorResponse.success(null))
  }

  /**
   * There is nothing to actually restart for serverless, so we do nothing.
   */
  restart(cb) {
    setImmediate(cb, null, CollectorResponse.success(null))
  }

  /**
   * Records metric data to be serialized.
   *
   * @param {Array} payload The metric data payload to serialize.
   * @param {Function} cb The callback to invoke when finished.
   */
  metric_data(payload, cb) {
    if (this.enabled) {
      this.payload.metric_data = payload
    }

    cb(null, {retainData: false})
  }

  /**
   * Records error trace data to be serialized.
   *
   * @param {Array} payload The error trace data payload to serialize.
   * @param {Function} cb The callback to invoke when finished.
   */
  error_data(payload, cb) {
    if (this.enabled) {
      this.payload.error_data = payload
    }

    cb(null, {retainData: false})
  }

  /**
   * Records error event data to be serialized.
   *
   * @param {Array} payload The error event data payload to serialize.
   * @param {Function} cb The callback to invoke when finished.
   */
  error_event_data(payload, cb) {
    if (this.enabled) {
      this.payload.error_event_data = payload
    }

    cb(null, {retainData: false})
  }

  /**
   * Records transaction trace data to be serialized.
   *
   * @param {Array} payload The transaction trace data payload to serialize.
   * @param {Function} cb The callback to invoke when finished.
   */
  transaction_sample_data(payload, cb) {
    if (this.enabled) {
      this.payload.transaction_sample_data = payload
    }
    cb(null, {retainData: false})
  }

  /**
   * Records transaction event data to be serialized.
   *
   * @param {Array} payload The transaction event data payload to serialize.
   * @param {Function} cb The callback to invoke when finished.
   */
  analytic_event_data(payload, cb) {
    if (this.enabled) {
      this.payload.analytic_event_data = payload
    }

    cb(null, {retainData: false})
  }

  /**
   * Records custom event data to be serialized.
   *
   * @param {Array} payload The custom event data payload to serialize.
   * @param {Function} cb The callback to invoke when finished.
   */
  custom_event_data(payload, cb) {
    if (this.enabled) {
      this.payload.custom_event_data = payload
    }

    cb(null, {retainData: false})
  }

  /**
   * Records SQL trace data to be serialized.
   *
   * @param {Array} payload The SQL trace data payload to serialize.
   * @param {Function} cb The callback to invoke when finished.
   */
  sql_trace_data(payload, cb) {
    if (this.enabled) {
      this.payload.query_event_data = payload
    }
    cb(null, {retainData: false})
  }

  /**
   * Records span event data to be serialized.
   *
   * @param {Array} payload The span event data payload to serialize.
   * @param {Function} cb The callback to invoke when finished.
   */
  span_event_data(payload, cb) {
    if (this.enabled) {
      this.payload.span_event_data = payload
    }
    cb(null, {retainData: false})
  }

  /**
   * Manually sets the the payload data to be collected.
   *
   * @param {Object} data Payload data to set. Keys should match the
   *                      method name they are sent to.
   */
  populateDataSync(data) {
    // TODO: eventually unecessary with new aggregators

    Object.keys(METHOD_TO_ENDPOINTS).forEach((methodName) => {
      const endpointName = METHOD_TO_ENDPOINTS[methodName]
      if (data[methodName]) {
        this.payload[endpointName] = data[methodName]
      }
    })
  }

  /**
   * Constructs, serializes, and prints the final consolidated payload to stdout.
   *
   * @param {Function} cb The callback to invoke when finished.
   */
  flushPayload(cb) {
    if (!this.enabled) {
      return cb && setImmediate(cb)
    }

    const toFlush = JSON.stringify({
      metadata: this.metadata,
      data: this.payload
    })

    const collector = this
    // Per serverless spec, this payload is always gzipped
    zlib.gzip(toFlush, function flushCompressed(err, compressed) {
      collector.payload = {}

      if (err) {
        logger.warn('Encountered an error while attempting to compress payload', err)
        return cb && cb(err)
      }

      collector._doFlush(compressed.toString('base64'))

      cb && cb()
    })
  }

  /**
   * Constructs, serializes, and prints the final consolidated payload to
   * stdout synchronously.
   */
  flushPayloadSync() {
    if (!this.enabled) {
      return
    }

    const toFlush = stringify({
      metadata: this.metadata,
      data: this.payload
    })

    try {
      // Per serverless spec, this payload is always gzipped
      this._doFlush(zlib.gzipSync(toFlush).toString('base64'), true)
    } catch (err) {
      logger.warn('Encountered an error while attempting to compress payload', err)
    } finally {
      this.payload = Object.create(null)
    }
  }

  /**
   * Internal method to handle flushing to stdout.
   *
   * @private
   *
   * @param {string} payload The payload to flush.
   * @param {boolean} sync Whether to write to stdout synchronously.
   */
  _doFlush(payload, sync = false) {
    const serializedPayload = JSON.stringify([
      PAYLOAD_VERSION,
      PAYLOAD_MARKER,
      payload
    ]) + '\n'

    if (sync) {
      fs.writeSync(process.stdout.fd, serializedPayload)
    } else {
      process.stdout.write(serializedPayload)
    }
  }
}

module.exports = ServerlessCollector<|MERGE_RESOLUTION|>--- conflicted
+++ resolved
@@ -9,13 +9,9 @@
 const PAYLOAD_VERSION = 1
 const PAYLOAD_MARKER = 'NR_LAMBDA_MONITORING'
 
+// TODO: remove this CP
 const METHOD_TO_ENDPOINTS = {
-<<<<<<< HEAD
-  metrics: 'metric_data',
-  error_event_data: 'error_event_data'
-=======
-  queries: 'sql_trace_data'
->>>>>>> 72623611
+  // queries: 'sql_trace_data'
 }
 
 class ServerlessCollector {
