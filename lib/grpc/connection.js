'use strict'

const protoLoader = require('@grpc/proto-loader')
const grpc = require('../proxy/grpc')
const logger = require('../logger').child({component: 'grpc_connection'})
const EventEmitter = require('events')
const NAMES = require('../metrics/names')
const util = require('util')
const URL = require('url').URL

const connectionStates = require('./connection/states')

const protoOptions = {keepCase: true,
  longs: String,
  enums: String,
  defaults: true,
  oneofs: true
}

const pathProtoDefinition = __dirname +
  '../../../lib/grpc/endpoints/infinite-tracing/v1.proto'

const defaultBackoffOpts = {
  initialSeconds: 0,
  seconds:15
}

/**
 * Class for managing the GRPC connection
 *
 * Both @grpc/grpc-js and grpc will manage the http2 connections
 * for us -- this class manages the _stream_ connection logic.
 *
 * Will emit events based on the connectionStates (see above
 */
class GrpcConnection extends EventEmitter {
  /**
   * GrpcConnection constructor
   *
   * Standard property setting/initilization, and sets an initial
   * connection state of disconnected
   *
   * @param {MetricAggregator} metrics metric aggregator, for supportability metrics
   * @param {Object} backoffOpts allows injecting specific backoff times
   */
  constructor(metrics, backoffOpts = defaultBackoffOpts) {
    super()

    // only set opts if the object is valid
    if ( (backoffOpts.initialSeconds || backoffOpts.initialSeconds === 0) &&
         (backoffOpts.seconds || backoffOpts.seconds === 0)) {
      this._backoffOpts = backoffOpts
    } else {
      this._backoffOpts = defaultBackoffOpts
      logger.trace(
        'invalid backoff information passed to constructor, using default values'
      )
    }

    // initial "stream connection" has a 0 second backoff, unless
    // different values are injected via _backoffOpts
    this._streamBackoffSeconds = this._backoffOpts.initialSeconds
    this._metrics = metrics
    this._setState(connectionStates.disconnected)

    this._endpoint = null
    this._licensekey = null
    this._runId = null

    this.stream = null
  }

  /**
   * Sets connection details
   *
   * Allows setting of connection details _after_ object constructions
   * but before the actual connection.
   *
   * @param {string} endpoint the GRPC server's endpoint, see also _formatTraceObserverUrl
   * @param {string} license_key the agent license key
   * @param {string} run_id the current agent run id (also called agent run token)
   * @param {string} [rootCerts] string of root (ca) certificates to attach to the connection.
   */
  setConnectionDetails(endpoint, license_key, run_id, rootCerts) {
    this._endpoint = endpoint
    this._licenseKey = license_key
    this._runId = run_id
    this._rootCerts = rootCerts

    return this
  }

  /**
   * Sets the connection state
   *
   * Used to indicate a transition from one connection state to
   * the next.  Also responsible for emitting the connect state event
   *
   * @param {int} state The connection state (See connectionStates above)
   * @param {ClientDuplexStreamImpl} state The GRPC stream, when defined
   */
  _setState(state, stream = null) {
    this._state = state
    this.emit(connectionStates[state], stream)
  }

  /**
   * Start the Connection
   *
   * Public Entry point -- initiates a connection
   */
  connectSpans() {
    if (this._state !== connectionStates.disconnected) {
      return
    }

    this._setState(connectionStates.connecting)
    logger.trace('connecting to grpc endpoint in [%s] seconds', this._getBackoffSeconds())

    setTimeout(() => {
      try {
<<<<<<< HEAD
        const stream = this._connectSpans(this._endpoint, this._licenseKey, this._runId)
        this._setState(connectionStates.connected, stream)
        // any future stream connect/disconnect after initial connection
        // should have a 15 second backoff
        this._setStreamBackoffAfterInitialStreamSetup()
=======
        this._incrementTries()
        this.stream = this._connectSpans(this._endpoint, this._licenseKey, this._runId)
        this._setState(connectionStates.connected, this.stream)
>>>>>>> 5a209798
      } catch (err) {
        logger.trace(
          err,
          'Unexpected error establishing GRPC stream, will not attempt reconnect.'
        )
        this._disconnectWithoutReconnect()
      }
    }, this._getBackoffSeconds() * 1000)
  }

<<<<<<< HEAD
  _setStreamBackoffAfterInitialStreamSetup() {
    this._streamBackoffSeconds = this._backoffOpts.seconds
=======
  /**
   * End the current stream and set state to disconnected.
   *
   * No more data can be sent until connected again.
   */
  disconnect() {
    if (this._state === connectionStates.disconnected) {
      return
    }

    this._disconnectWithoutReconnect()
  }

  /**
   * Resets tries to 0, as though this was the first attempt
   */
  _resetTries() {
    this._tries = 0
  }

  /**
   * Increments tries
   */
  _incrementTries() {
    this._tries++
>>>>>>> 5a209798
  }

  /**
   * Calculates backoff seconds
   */
  _getBackoffSeconds() {
    return this._streamBackoffSeconds
  }

  /**
   * Formats a URL the way our grpc library wants it
   *
   * Removes protocol, ensures explicit port.  This is
   * here to ensure the URL as configured conforms to
   * what the GRPC libraries want, as well as ensure
   * the weird behavior of URL around removing the
   * port dependeing on protocol is worked around
   *
   * @param {string} endpoint
   */
  _formatTraceObserverUrl(endpoint) {
    const url = new URL(endpoint)
    let port = url.port
    if (!port && url.protocol === 'http:') {
      port = '80'
    }
    if (!port && url.protocol === 'https:') {
      port = '443'
    }
    const parts = []
    parts.push(url.hostname)
    parts.push(':')
    parts.push(port)
    if (url.pathname && url.pathname !== '/') {
      parts.push(url.pathname)
    }
    parts.push(url.search)
    return parts.join('')
  }

  /**
   * Method returns GRPC metadata for initial connection
   *
   * @param {string} license_key
   * @param {string} run_id
   */
  _getMetadata(license_key, run_id, env) {
    const metadata = new grpc.Metadata()
    metadata.add('license_key', license_key)
    metadata.add('agent_run_token', run_id)

    // check environment variables for testing parameters and
    // pass to server via meta-data.
    const flaky = parseInt(env.NEWRELIC_GRPCCONNECTION_METADATA_FLAKY, 10)
    const delay = parseInt(env.NEWRELIC_GRPCCONNECTION_METADATA_DELAY, 10)
    if (flaky) {
      metadata.add('flaky', flaky)
    }
    if (delay) {
      metadata.add('delay',delay)
    }

    return metadata
  }

  /**
   * Disconnects and initiates a new connection
   *
   * Called when we receive a stream status that indicates a potential
   * problem with the stream.  We set the state (which will emit an event),
   * increment tries to honor the backoff, and then reconnect
   */
  _reconnect() {
    this._setState(connectionStates.disconnected)
    this.connectSpans()
  }

  /**
   * Disconnects Without Reconnect
   *
   * Certain GRPC statuses require us to disconnect and _not_
   * attempt a stream reconnect.
   */
  _disconnectWithoutReconnect() {
    if (this.stream) {
      this.stream.removeAllListeners()

      // Indicates to server we are done.
      // Server officially closes the stream.
      this.stream.end()
      this.stream = null
    }

    this._setState(connectionStates.disconnected)

    this._resetTries()
  }

  /**
   * Central location to setup stream observers
   *
   * Events from the GRPC stream (a ClientDuplexStreamImpl) are the main way
   * we communicate with the GRPC server.
   *
   * @param {ClientDuplexStreamImpl} stream
   */
  _setupSpanStreamObservers(stream) {
    // listen for responses from server and log
    if (logger.traceEnabled()) {
      stream.on('data', function data(response) {
        logger.trace("grpc span response stream: %s", JSON.stringify(response))
      })
    }

    // listen for status that indicate stream has ended,
    // and we need to disconnect
    stream.on('status', (grpcStatus) => {
      logger.trace('GRPC Status Received [%s]: %s', grpcStatus.code, grpcStatus.details)
      const grpcStatusName =
        grpc.status[grpcStatus.code] ? grpc.status[grpcStatus.code] : 'UNKNOWN'
      const metric = this._metrics.getOrCreateMetric(
        util.format(NAMES.INFINITE_TRACING.SPAN_RESPONSE_ERROR, grpcStatusName)
      )
      metric.incrementCallCount()

      // all statuses are treated as "bad stuff" happened, and
      // as a signal we need to reconnect.  Event an "OK status"
      // indicates the call completed successfully, which indicates
      // the stream is over.
      if (grpc.status[grpc.status.UNIMPLEMENTED] === grpcStatusName) {
        // per the spec, An UNIMPLEMENTED status code from gRPC indicates
        // that the versioned Trace Observer is no longer available. Agents
        // MUST NOT attempt to reconnect in this case
        this._disconnectWithoutReconnect()
      } else {
        this._reconnect()
      }
    })

    // if we don't listen for the errors they'll bubble
    // up and crash the application
    stream.on('error', (err) => {
      logger.trace('span stream error. Code: [%s]: %s',err.code, err.details)
    })
  }

  /**
   * Creates the GRPC credentials needed
   */
  _generateCredentials(grpcApi) {
    let certBuffer = null

    // Current settable value for testing. If allowed to be overriden via
    // configuration, this should be removed in place of setting
    // this._rootCerts from config via normal configuration precedence.
    const envTestCerts = process.env.NEWRELIC_GRPCCONNECTION_CA
    const rootCerts = this._rootCerts || envTestCerts
    if (rootCerts) {
      logger.debug('Infinite tracing root certificates found to attach to requests.')
      try {
        certBuffer = Buffer.from(rootCerts, 'utf-8')
      } catch (err) {
        logger.warn('Failed to create buffer from rootCerts, proceeding without.', err)
      }
    }

    // null/undefined ca treated same as calling createSsl()
    return grpcApi.credentials.createSsl(certBuffer)
  }

  /**
   * Internal/private method for connection
   *
   * Contains the actual logic that connects to the GRPC service.
   * "Connection" can be a somewhat misleading term here.  This method
   * invokes the "recordSpan" remote proceduce call. Behind the scenes
   * this makes an http2 request with the metadata, and then returns
   * a stream for further writing.
   */
  _connectSpans(url, license_key, run_id) {
    const packageDefinition = protoLoader.loadSync(pathProtoDefinition, protoOptions)

    const serviceDefinition = grpc.loadPackageDefinition(
      packageDefinition
    ).com.newrelic.trace.v1

    const endpoint = this._formatTraceObserverUrl(url)
    const credentials = this._generateCredentials(grpc)
    const client = new serviceDefinition.IngestService(
      endpoint,
      credentials
    )
    const metadata = this._getMetadata(license_key, run_id, process.env)
    const stream = client.recordSpan(metadata)
    this._setupSpanStreamObservers(stream)

    return stream
  }
}
module.exports = GrpcConnection<|MERGE_RESOLUTION|>--- conflicted
+++ resolved
@@ -119,17 +119,11 @@
 
     setTimeout(() => {
       try {
-<<<<<<< HEAD
-        const stream = this._connectSpans(this._endpoint, this._licenseKey, this._runId)
-        this._setState(connectionStates.connected, stream)
+        this.stream = this._connectSpans(this._endpoint, this._licenseKey, this._runId)
+        this._setState(connectionStates.connected, this.stream)
         // any future stream connect/disconnect after initial connection
         // should have a 15 second backoff
         this._setStreamBackoffAfterInitialStreamSetup()
-=======
-        this._incrementTries()
-        this.stream = this._connectSpans(this._endpoint, this._licenseKey, this._runId)
-        this._setState(connectionStates.connected, this.stream)
->>>>>>> 5a209798
       } catch (err) {
         logger.trace(
           err,
@@ -140,10 +134,10 @@
     }, this._getBackoffSeconds() * 1000)
   }
 
-<<<<<<< HEAD
   _setStreamBackoffAfterInitialStreamSetup() {
     this._streamBackoffSeconds = this._backoffOpts.seconds
-=======
+  }
+
   /**
    * End the current stream and set state to disconnected.
    *
@@ -155,21 +149,6 @@
     }
 
     this._disconnectWithoutReconnect()
-  }
-
-  /**
-   * Resets tries to 0, as though this was the first attempt
-   */
-  _resetTries() {
-    this._tries = 0
-  }
-
-  /**
-   * Increments tries
-   */
-  _incrementTries() {
-    this._tries++
->>>>>>> 5a209798
   }
 
   /**
@@ -236,11 +215,11 @@
   }
 
   /**
-   * Disconnects and initiates a new connection
+   * Sets internal object state to disconnected initiates a new connection
    *
    * Called when we receive a stream status that indicates a potential
    * problem with the stream.  We set the state (which will emit an event),
-   * increment tries to honor the backoff, and then reconnect
+   * increment tries to honor the backoff, and then reconnect.
    */
   _reconnect() {
     this._setState(connectionStates.disconnected)
@@ -264,8 +243,6 @@
     }
 
     this._setState(connectionStates.disconnected)
-
-    this._resetTries()
   }
 
   /**
