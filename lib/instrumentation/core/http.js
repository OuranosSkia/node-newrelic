'use strict'

const shimmer = require('../../shimmer')
const logger = require('../../logger').child({component: 'http'})
const recordWeb = require('../../metrics/recorders/http')
const hashes = require('../../util/hashes')
const cat = require('../../util/cat')
const instrumentOutbound = require('./http-outbound')
const util = require('util')
const url = require('url')
const urltils = require('../../util/urltils')
const properties = require('../../util/properties')
const psemver = require('../../util/process-version')
const headerAttributes = require('../../header-attributes')

const NAMES = require('../../metrics/names')
const DESTS = require('../../config/attribute-filter').DESTINATIONS

/*
 *
 * CONSTANTS
 *
 */
const SHOULD_WRAP_HTTPS = psemver.satisfies('>=9.0.0 || 8.9.0')
const NR_CONNECTION_PROP = '__NR__connection'
const REQUEST_HEADER = 'x-request-start'
const QUEUE_HEADER = 'x-queue-start'
const NEWRELIC_ID_HEADER = 'x-newrelic-id'
const NEWRELIC_APP_DATA_HEADER = 'x-newrelic-app-data'
const NEWRELIC_TRACE_HEADER = 'newrelic'
const NEWRELIC_TRANSACTION_HEADER = 'x-newrelic-transaction'
const NEWRELIC_SYNTHETICS_HEADER = 'x-newrelic-synthetics'
const CONTENT_LENGTH_REGEX = /^Content-Length$/i
const TRANSACTION_INFO_KEY = '__NR_transactionInfo'


// For incoming requests this instrumentation functions by wrapping
// `http.createServer` and `http.Server#addListener`. The former merely sets the
// agent dispatcher to 'http' and the latter wraps any event handlers bound to
// `request`.
//
// The `request` event listener wrapper creates a transaction proxy which will
// start a new transaction whenever a new request comes in. It also scans the
// headers of the incoming request looking for CAT and synthetics headers.

function wrapEmitWithTransaction(agent, emit, isHTTPS) {
  const tracer = agent.tracer
  const transport = isHTTPS ? 'HTTPS' : 'HTTP'
  let serverPort = null

  return tracer.transactionProxy(function wrappedHandler(evnt, request, response) {
    var transaction = tracer.getTransaction()
    if (!transaction) return emit.apply(this, arguments)

    transaction.nameState.setPrefix(NAMES.NODEJS.PREFIX)
    transaction.nameState.setDelimiter(NAMES.ACTION_DELIMITER)

    // Store the transaction information on the request and response.
    storeTxInfo(transaction, request, response)

    // Hook for web framework instrumentations that don't have easy access to
    // the request entry point.
    if (properties.hasOwn(this, '__NR_onRequestStarted')) {
      this.__NR_onRequestStarted(request, response)
    }

    if (request) {
      initializeRequest(transaction, request)
    }

    // Create the transaction segment using the request URL for now. Once a
    // better name can be determined this segment will be renamed to that.
    var segment = tracer.createSegment(request.url, recordWeb)
    segment.start()

    if (agent.config.feature_flag.custom_instrumentation) {
      transaction.type = 'web'
      transaction.baseSegment = segment
    }

    /* Needed for Connect and Express middleware that monkeypatch request
     * and response via listeners.
     */
    tracer.bindEmitter(request, segment)
    tracer.bindEmitter(response, segment)

    // the error tracer needs a URL for tracing, even though naming overwrites
    transaction.parsedUrl = url.parse(request.url, true)
    transaction.url = transaction.parsedUrl.pathname
    transaction.verb = request.method

    // URL is sent as an agent attribute with transaction events
    transaction.trace.addAttribute(
      DESTS.TRANS_EVENT | DESTS.ERROR_EVENT,
      'request.uri',
      transaction.url
    )

    // store the port on which this transaction runs
    if (this.address instanceof Function) {
      var address = this.address()
      if (address) {
        serverPort = address.port
      }
    }
    transaction.port = serverPort

    // need to set any config-driven names early for RUM
    logger.trace({url: request.url, transaction: transaction.id},
      'Applying user naming rules for RUM.')
    transaction.applyUserNamingRules(request.url)

    /**
     * Calculate Queue Time
     *
     * Queue time is provided by certain providers by stamping the request
     * header with the time the request arrived at the router.
     *
     * Units for queue time are
     */
    var qtime = request.headers[REQUEST_HEADER] || request.headers[QUEUE_HEADER]
    if (qtime) {
      var split = qtime.split('=')
      if (split.length > 1) {
        qtime = split[1]
      }

      var start = parseFloat(qtime)

      if (isNaN(start)) {
        logger.warn('Queue time header parsed as NaN (%s)', qtime)
      } else {
        // nano seconds
        if (start > 1e18) start = start / 1e6
        // micro seconds
        else if (start > 1e15) start = start / 1e3
        // seconds
        else if (start < 1e12) start = start * 1e3

        transaction.queueTime = Date.now() - start
      }
    }

<<<<<<< HEAD
    if (agent.config.cross_application_tracer.enabled) {
      if (agent.config.distributed_tracing.enabled) {
        const payload = request.headers[NEWRELIC_TRACE_HEADER]
        if (payload) {
          logger.trace(
            'Accepting distributed trace payload for transaction %s',
            transaction.id
          )
          transaction.acceptDistributedTracePayload(payload, transport)
=======
    if (agent.config.distributed_tracing.enabled) {
      const payload = request.headers[NEWRELIC_TRACE_HEADER]
      if (payload) {
        logger.trace(
          'Accepting distributed trace payload for transaction %s',
          transaction.id
        )
        transaction.acceptDistributedTracePayload(payload, transport)
      }
    } if (agent.config.cross_application_tracer.enabled) {
      var encKey = agent.config.encoding_key
      var incomingCatId = request.headers[NEWRELIC_ID_HEADER]
      var obfTransaction = request.headers[NEWRELIC_TRANSACTION_HEADER]
      var synthHeader = request.headers[NEWRELIC_SYNTHETICS_HEADER]
      if (encKey) {
        cat.handleCatHeaders(incomingCatId, obfTransaction, encKey, transaction)
        if (transaction.incomingCatId) {
          logger.trace('Got inbound request CAT headers in transaction %s',
            transaction.id)
>>>>>>> 2586d129
        }
        if (synthHeader && agent.config.trusted_account_ids) {
          handleSyntheticsHeader(
            synthHeader,
            encKey,
            agent.config.trusted_account_ids,
            transaction
          )
        }
      }
    }

    function instrumentedFinish() {
      // Remove listeners so this doesn't get called twice.
      response.removeListener('finish', instrumentedFinish)
      request.removeListener('aborted', instrumentedFinish)

      // Naming must happen before the segment and transaction are ended,
      // because metrics recording depends on naming's side effects.
      transaction.finalizeNameFromUri(transaction.parsedUrl, response.statusCode)

      if (response) {
        if (response.statusCode != null) {
          var responseCode = String(response.statusCode)
          transaction.trace.addAttribute(DESTS.COMMON, 'httpResponseCode', responseCode)

          if (/^\d+$/.test(responseCode)) {
            transaction.trace.addAttribute(DESTS.COMMON, 'response.status', responseCode)
          }
        }
        if (response.statusMessage !== undefined) {
          transaction.trace.addAttribute(
            DESTS.COMMON,
            'httpResponseMessage',
            response.statusMessage
          )
        }

        // TODO: Just use `getHeaders()` after deprecating Node <7.7.
        var headers = (response.getHeaders && response.getHeaders()) || response._headers
        if (headers) {
          headerAttributes.collectResponseHeaders(headers, transaction)
        }
      }

      // And we are done! End the segment and transaction.
      segment.end()
      transaction.end()
    }
    response.once('finish', instrumentedFinish)
    request.once('aborted', instrumentedFinish)

    return tracer.bindFunction(emit, segment).apply(this, arguments)
  })
}

function storeTxInfo(transaction, request, response) {
  if (!request || !response) {
    logger.debug('Missing request or response object! Not storing transaction info.')
    return
  }
  var hideInternal = transaction.agent.config.transaction_tracer.hide_internals

  var txInfo = {
    transaction: transaction,
    segmentStack: [],
    errorHandled: false,
    error: null
  }
  if (hideInternal) {
    properties.setInternal(request, TRANSACTION_INFO_KEY, txInfo)
    properties.setInternal(response, TRANSACTION_INFO_KEY, txInfo)
  } else {
    request[TRANSACTION_INFO_KEY] = response[TRANSACTION_INFO_KEY] = txInfo
  }

  logger.trace(
    'Stored transaction %s information on request and response',
    transaction.id
  )
}

function initializeRequest(transaction, request) {
  headerAttributes.collectRequestHeaders(request.headers, transaction)

  if (request.method != null) {
    transaction.trace.addAttribute(DESTS.COMMON, 'request.method', request.method)
    transaction.nameState.setVerb(request.method)
  }
}

function wrapResponseEnd(agent, proto) {
  var tracer = agent.tracer

  // On end, we must freeze the current name state to maintain the route that
  // responded and also end the current segment (otherwise it may become truncated).
  shimmer.wrapMethod(proto, 'Response.prototype', 'end', function wrapResEnd(end) {
    if (typeof end !== 'function') {
      logger.debug('Response#end is not a function?')
      return end
    }

    return function wrappedResEnd() {
      var txInfo = this && this[TRANSACTION_INFO_KEY]
      if (!txInfo) {
        return end.apply(this, arguments)
      }

      // If an error happend, add it to the aggregator.
      if (txInfo.error) {
        if (!txInfo.errorHandled || urltils.isError(agent.config, this.statusCode)) {
          agent.errors.add(txInfo.transaction, txInfo.error)
        }
      }

      // End all the segments leading up to and including this one.
      for (var i = txInfo.segmentStack.length - 1; i >= 0; --i) {
        txInfo.segmentStack[i].end()
      }
      var segment = tracer.getSegment()
      if (segment) {
        segment.end()
      }

      // Freeze the name state to prevent further changes.
      txInfo.transaction.nameState.freeze()

      return end.apply(this, arguments)
    }
  })
}

// CAT this wont be used unless CAT is enabled, see below where we actually do
// the shimmer stuff if you'd like to verify.
function wrapWriteHead(agent, writeHead) {
  return function wrappedWriteHead() {
    var transaction = agent.tracer.getTransaction()
    if (!transaction) {
      logger.trace('No transaction - not adding response CAT headers')
      return writeHead.apply(this, arguments)
    }
    // FLAG: synthetics
    if (agent.config.feature_flag.synthetics && transaction.syntheticsHeader) {
      this.setHeader(NEWRELIC_SYNTHETICS_HEADER, transaction.syntheticsHeader)
    }

    if (!transaction.incomingCatId) {
      logger.trace('No incoming CAT ID - not adding response CAT headers')
      return writeHead.apply(this, arguments)
    }

    if (!agent.config.trusted_account_ids) {
      logger.trace(
        'No account IDs in config.trusted_account_ids - not adding response CAT headers'
      )
      return writeHead.apply(this, arguments)
    }

    var accountId = transaction.incomingCatId.split('#')[0]
    accountId = parseInt(accountId, 10)
    if (agent.config.trusted_account_ids.indexOf(accountId) === -1) {
      logger.trace(
        'Request from untrusted account id: %s - not adding response CAT headers',
        accountId
      )
      return writeHead.apply(this, arguments)
    }

    // Not sure this could ever happen, but should guard against it anyway
    // otherwise exception we blow up the user's app.
    if (!agent.config.cross_process_id || !agent.config.encoding_key) {
      logger.trace(
        'Managed to have %s but not cross_process_id (%s) or encoding_key (%s) - %s',
        'agent.config.trusted_account_ids',
        agent.config.cross_process_id,
        agent.config.encoding_key,
        'not adding response CAT headers'
      )
      return writeHead.apply(this, arguments)
    }

    // -1 means no content length header was sent. We should only send this
    // value in the appData if the header is set.
    var contentLength = -1
    var new_headers = arguments[arguments.length - 1]

    if (typeof new_headers === 'object') {
      for (var header in new_headers) {  // jshint ignore: line
        if (CONTENT_LENGTH_REGEX.test(header)) {
          contentLength = new_headers[header]
          break
        }
      }
    }

    if (contentLength === -1 && this._headers) {
      // JSHint complains about ownProperty stuff, but since we are looking
      // for a specific name that doesn't matter so I'm disabling it.
      // Outbound headers can be capitalized in any way, use regex instead
      // of direct lookup.
      for (var userHeader in this._headers) {  // jshint ignore: line
        if (CONTENT_LENGTH_REGEX.test(userHeader)) {
          contentLength = this._headers[userHeader]
          break
        }
      }
    }
    // Stored on the tx so we can push a metric with this time instead of
    // actual duration.
    transaction.catResponseTime = transaction.timer.getDurationInMillis()

    var appData = null
    var txName = transaction.getFullName() || ''

    try {
      appData = JSON.stringify([
        agent.config.cross_process_id, // cross_process_id
        txName, // transaction name
        transaction.queueTime / 1000, // queue time (s)
        transaction.catResponseTime / 1000, // response time (s)
        contentLength, // content length (if content-length header is also being sent)
        transaction.id, // TransactionGuid
        false // force a transaction trace to be recorded
      ])
    } catch (err) {
      logger.trace(err, 'Failed to serialize transaction: %s - ' +
          'not adding CAT response headers',
        txName)
      return writeHead.apply(this, arguments)
    }

    var encKey = agent.config.encoding_key
    var obfAppData = hashes.obfuscateNameUsingKey(appData, encKey)
    this.setHeader(NEWRELIC_APP_DATA_HEADER, obfAppData)
    logger.trace('Added outbound response CAT headers in transaction %s', transaction.id)

    return writeHead.apply(this, arguments)
  }
}

function wrapRequest(agent, request) {
  return function wrappedRequest(options) {
    // Don't pollute metrics and calls with NR connections
    const internalOnly = options && options[NR_CONNECTION_PROP]
    if (internalOnly) {
      delete options[NR_CONNECTION_PROP]
    }

    // If this is not a request we're recording, exit early.
    const transaction = agent.tracer.getTransaction()
    if (!transaction || internalOnly) {
      if (!internalOnly && logger.traceEnabled()) {
        const logOpts = typeof options === 'string' ? url.parse(options) : options
        logger.trace(
          'No transaction, not recording external to %s:%s',
          logOpts.hostname || logOpts.host,
          logOpts.port
        )
      }
      return request.apply(this, arguments)
    }

    const args = agent.tracer.slice(arguments)
    const context = this

    // hostname & port logic pulled directly from node's 0.10 lib/http.js
    return instrumentOutbound(agent, options, function makeRequest(opts) {
      args[0] = opts
      return request.apply(context, args)
    })
  }
}

function wrapLegacyRequest(agent, request) {
  return function wrappedLegacyRequest(method, path, headers) {
    var makeRequest = request.bind(this, method, path, headers)

    if (agent.tracer.getTransaction()) {
      return instrumentOutbound(agent, this, makeRequest)
    }

    logger.trace('No transaction, not recording external to %s:%s', this.host, this.port)
    return makeRequest()
  }
}

function wrapLegacyClient(agent, proto) {
  shimmer.wrapMethod(
    proto,
    'http.Client.prototype',
    'request',
    wrapLegacyRequest.bind(null, agent)
  )
}

module.exports = function initialize(agent, http, moduleName) {
  if (!http) {
    logger.debug('Did not get http module, not instrumenting!')
    return false
  }

  const IS_HTTPS = moduleName === 'https'

  // FIXME: will this ever not be called?
  shimmer.wrapMethod(http, 'http', 'createServer', function cb_wrapMethod(createServer) {
    return function setDispatcher(requestListener) { // eslint-disable-line no-unused-vars
      agent.environment.setDispatcher('http')
      return createServer.apply(this, arguments)
    }
  })

  // It's not a great idea to monkeypatch EventEmitter methods given how hot
  // they are, but this method is simple and works with all versions of node
  // supported by the module.
  shimmer.wrapMethod(
    http.Server && http.Server.prototype,
    'http.Server.prototype',
    'emit',
    function wrapEmit(emit) {
      var txStarter = wrapEmitWithTransaction(agent, emit, IS_HTTPS)
      return function wrappedEmit(evnt) {
        if (evnt === 'request') {
          return txStarter.apply(this, arguments)
        }
        return emit.apply(this, arguments)
      }
    }
  )

  wrapResponseEnd(agent, http.ServerResponse && http.ServerResponse.prototype)


  // If CAT is enabled we'll wrap `writeHead` to inject our headers.
  if (agent.config.cross_application_tracer.enabled) {
    shimmer.wrapMethod(
      http.ServerResponse && http.ServerResponse.prototype,
      'http.ServerResponse.prototype',
      'writeHead',
      wrapWriteHead.bind(null, agent)
    )
  }

  var agentProto = http && http.Agent && http.Agent.prototype

  // As of node 0.8, http.request() is the right way to originate outbound
  // requests. From 0.11 until 9, the `https` module simply called through to
  // the `http` methods, so to prevent double-instrumenting we need to check
  // what module we're instrumenting and what version of Node we're on. This
  // change originally also appeared in 8.9.0 but was reverted in 8.9.1.
  //
  // TODO: Remove `SHOULD_WRAP_HTTPS` after deprecating Node <9.
  if (SHOULD_WRAP_HTTPS || !IS_HTTPS) {
    shimmer.wrapMethod(
      http,
      'http',
      'request',
      wrapRequest.bind(null, agent)
    )

    // Upon updating to https-proxy-agent v2, we are now using
    // agent-base v4, which patches https.get to use https.request.
    //
    // https://github.com/TooTallNate/node-agent-base/commit/7de92df780e147d4618
    //
    // This means we need to skip instrumenting to avoid double
    // instrumenting external requests.
    if (!IS_HTTPS && psemver.satisfies('>=8')) {
      shimmer.wrapMethod(
        http,
        'http',
        'get',
        wrapRequest.bind(null, agent)
      )
    }
  }

  shimmer.wrapMethod(
    agentProto,
    'http.Agent.prototype',
    'createConnection',
    function wrapCreateConnection(original) {
      return function wrappedCreateConnection() {
        if (!agent.getTransaction()) {
          return original.apply(this, arguments)
        }

        var segment = agent.tracer.createSegment('http.Agent#createConnection')

        var args = agent.tracer.slice(arguments)
        if (typeof args[1] === 'function') {
          args[1] = agent.tracer.bindFunction(args[1], segment, true)
        }

        var sock = agent.tracer.bindFunction(original, segment, true).apply(this, args)
        return sock
      }
    }
  )

  // http.Client is deprecated, but still in use
  // TODO: Remove this once Node <7 is deprecated.
  var DeprecatedClient, deprecatedCreateClient
  function clearGetters() {
    if (DeprecatedClient) {
      delete http.Client
      http.Client = DeprecatedClient
    }
    if (deprecatedCreateClient) {
      delete http.createClient
      http.createClient = deprecatedCreateClient
    }
  }

  // TODO: Remove this once Node <7 is deprecated.
  DeprecatedClient = shimmer.wrapDeprecated(
    http,
    'http',
    'Client',
    {
      get: function get() {
        var example = new DeprecatedClient(80, 'localhost')
        wrapLegacyClient(agent, example.constructor.prototype)
        clearGetters()

        return DeprecatedClient
      },
      set: function set(NewClient) {
        DeprecatedClient = NewClient
      }
    }
  )

  // TODO: Remove this once Node <7 is deprecated.
  deprecatedCreateClient = shimmer.wrapDeprecated(
    http,
    'http',
    'createClient',
    {
      get: function get() {
        var example = deprecatedCreateClient(80, 'localhost')
        wrapLegacyClient(agent, example.constructor.prototype)
        clearGetters()

        return deprecatedCreateClient
      },
      set: function set(newCreateClient) {
        deprecatedCreateClient = newCreateClient
      }
    }
  )
}

/**
 * Take the X-NewRelic-Synthetics header and apply any appropriate data to the
 * transaction for later use. This is the gate keeper for attributes being
 * added onto the transaction object for synthetics.
 *
 * @param {string} header - The raw X-NewRelic-Synthetics header
 * @param {string} encKey - Encoding key handed down from the server
 * @param {Array.<number>} trustedIds - Array of accounts to trust the header from.
 * @param {Transaction} transaction - Where the synthetics data is attached to.
 */
function handleSyntheticsHeader(header, encKey, trustedIds, transaction) {
  var synthData = parseSyntheticsHeader(header, encKey, trustedIds)
  if (!synthData) {
    return
  }

  transaction.syntheticsData = synthData
  transaction.syntheticsHeader = header
}

/**
 * Parse out and verify the the pieces of the X-NewRelic-Synthetics header.
 *
 * @param {string} header - The raw X-NewRelic-Synthetics header
 * @param {string} encKey - Encoding key handed down from the server
 * @param {Array.<number>} trustedIds - Array of accounts to trust the header from.
 * @return {Object|null} - On successful parse and verification an object of
 *                            synthetics data is returned, otherwise null is
 *                            returned.
 */
function parseSyntheticsHeader(header, encKey, trustedIds) {
  // Eagerly declare this object because we know what it should look like and
  // can use that for header verification.
  var parsedData = {
    version: null,
    accountId: null,
    resourceId: null,
    jobId: null,
    monitorId: null
  }
  var synthData = null
  try {
    synthData = JSON.parse(
      hashes.deobfuscateNameUsingKey(header, encKey)
    )
  } catch (e) {
    logger.trace(e, 'Got unparsable synthetics header: %s', header)
    return
  }

  if (!util.isArray(synthData)) {
    logger.trace(
      'Synthetics data is not an array: %s (%s)',
      synthData,
      typeof synthData
    )
    return
  }


  if (synthData.length < Object.keys(parsedData).length) {
    logger.trace(
      'Synthetics header length is %s, expected at least %s',
      synthData.length,
      Object.keys(parsedData).length
    )
  }

  parsedData.version = synthData[0]
  if (parsedData.version !== 1) {
    logger.trace(
      'Synthetics header version is not 1, got: %s (%s)',
      parsedData.version,
      synthData
    )
    return
  }

  parsedData.accountId = synthData[1]
  if (parsedData.accountId) {
    if (trustedIds.indexOf(parsedData.accountId) === -1) {
      logger.trace(
        'Synthetics header account ID is not in trusted account IDs: %s (%s)',
        parsedData.accountId,
        trustedIds
      )
      return
    }
  } else {
    logger.trace('Synthetics header account ID missing.')
    return
  }

  parsedData.resourceId = synthData[2]
  if (!parsedData.resourceId) {
    logger.trace('Synthetics resource ID is missing.')
    return
  }

  parsedData.jobId = synthData[3]
  if (!parsedData.jobId) {
    logger.trace('Synthetics job ID is missing.')
  }

  parsedData.monitorId = synthData[4]
  if (!parsedData.monitorId) {
    logger.trace('Synthetics monitor ID is missing.')
  }

  return parsedData
}<|MERGE_RESOLUTION|>--- conflicted
+++ resolved
@@ -141,17 +141,6 @@
       }
     }
 
-<<<<<<< HEAD
-    if (agent.config.cross_application_tracer.enabled) {
-      if (agent.config.distributed_tracing.enabled) {
-        const payload = request.headers[NEWRELIC_TRACE_HEADER]
-        if (payload) {
-          logger.trace(
-            'Accepting distributed trace payload for transaction %s',
-            transaction.id
-          )
-          transaction.acceptDistributedTracePayload(payload, transport)
-=======
     if (agent.config.distributed_tracing.enabled) {
       const payload = request.headers[NEWRELIC_TRACE_HEADER]
       if (payload) {
@@ -171,7 +160,6 @@
         if (transaction.incomingCatId) {
           logger.trace('Got inbound request CAT headers in transaction %s',
             transaction.id)
->>>>>>> 2586d129
         }
         if (synthHeader && agent.config.trusted_account_ids) {
           handleSyntheticsHeader(
