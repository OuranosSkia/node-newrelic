/*
 * Copyright 2020 New Relic Corporation. All rights reserved.
 * SPDX-License-Identifier: Apache-2.0
 */

'use strict'

const semver = require('semver')
const {
  buildMiddlewareSpecForRouteHandler,
  buildMiddlewareSpecForMiddlewareFunction
} = require('./fastify/spec-builders')

<<<<<<< HEAD
/**
 * These are the events that occur during a fastify
 * request
 * see: https://www.fastify.io/docs/latest/Lifecycle/
 *
 * Note: preSerialization and onSend happen after the route handler
 * executes.  `onResponse` does not execute until after the client
 * sends the response so it'll never be in scope of the transaction
 */
const REQUEST_HOOKS = [
  'onRequest',
  'preParsing',
  'preValidation',
  'preHandler',
  'preSerialization',
  'onSend',
  'onResponse'
  // TODO: add onError and write a separate test
]

=======
>>>>>>> 27bf25cf
/**
 * Sets up fastify route handler
 *
 * Fastify's onRoute hook will fire whenever
 * a route is registered.  This is the most straight
 * forward way to get at a fastify route definition.
 * Not only are we _not_ relying on private implementations
 * that could change, fastify is pretty good about protecting
 * those private implementations from access, and getting
 * at them would require a lot of gymnastics and hard to
 * maintain code
 */
const setupRouteHandler = (shim, fastify) => {
  fastify.addHook('onRoute', (routeOptions) => {
    if (!routeOptions.handler) {
      return
    }
    /**
     * recordMiddleware handler call
     *
     * The WebFramework shim treats the main route handler like any other
     * i.e. dont be confused by the call to recordMiddleware -- we don't
     * have a recordRouteHandler, everything goes through recordMiddleware
     */
    const newRouteHandler = shim.recordMiddleware(
      routeOptions.handler,
      buildMiddlewareSpecForRouteHandler(shim, routeOptions.path)
    )

    routeOptions.handler = newRouteHandler
  })

  shim.wrap(fastify, 'addHook', function addWrapHook(shim, fn) {
    return function wrappedAddHook() {
      const args = shim.argsToArray.apply(shim, arguments)
      const hookName = args[0]
      if (REQUEST_HOOKS.includes(hookName)) {
        const middlewareFunction = args[1]
        const name = `${hookName}/${shim.getName(middlewareFunction)}`
        const middlewareSpec = buildMiddlewareSpecForMiddlewareFunction(shim, name)
        const newMiddlewareFunction = shim.recordMiddleware(middlewareFunction, middlewareSpec)

        args[1] = newMiddlewareFunction
      }
      return fn.apply(this, args)
    }
  })
}

module.exports = function initialize(agent, fastify, moduleName, shim) {
  if (!agent.config.feature_flag.fastify_instrumentation) {
    return
  }

  shim.setFramework(shim.FASTIFY)

  const fastifyVersion = shim.require('./package.json').version
  const isv3Plus = semver.satisfies(fastifyVersion, '>=3.0.0')

  /**
   * Fastify exports a function, so we need to use wrapExport
   */
  const wrappedExport = shim.wrapExport(fastify, function wrapFastifyModule(shim, fn) {
    return function wrappedFastifyModule() {
      // call original function get get fastify object (which is singleton-ish)
      const fastifyForWrapping = fn.apply(this, arguments)

      setupRouteHandler(shim, fastifyForWrapping)

      setupMiddlewareHandlers(shim, fastifyForWrapping, isv3Plus)

      return fastifyForWrapping
    }
  })

  if (isv3Plus) {
    setupExports(fastify, wrappedExport)
  }
}

function setupMiddlewareHandlers(shim, fastify, isv3Plus) {
  const mounterSpec = {
    route: shim.FIRST,
    wrapper: wrapMiddleware
  }

  if (isv3Plus) {
    // Fastify v3+ does not ship with traditional Node.js middleware mounting.
    // This style is accomplished leveraging decorators. Both middie (which was built-in in v2)
    // and fastify-express mount a 'use' function for mounting middleware.
    shim.wrap(fastify, 'decorate', function wrapDecorate(shim, fn) {
      return function wrappedDecorate() {
        const name = arguments[0]
        if (name !== 'use') {
          return fn.apply(this, arguments)
        }

        const args = shim.argsToArray.apply(shim, arguments)
        args[1] = shim.wrapMiddlewareMounter(args[1], mounterSpec)

        return fn.apply(this, args)
      }
    })
  } else {
    shim.wrapMiddlewareMounter(fastify, 'use', mounterSpec)
  }
}

function wrapMiddleware(shim, middleware, name, route) {
  if (shim.isWrapped(middleware)) {
    return middleware
  }

  // prefixing the segment name for middleware execution
  // with the Fastify lifecycle hook
  const segmentName = `onRequest/${name}`
  const spec = buildMiddlewareSpecForMiddlewareFunction(shim, segmentName, route)

  const newMiddlewareFunction = shim.recordMiddleware(middleware, spec)

  return newMiddlewareFunction
}

/**
 * module.exports = fastify
 * module.exports.fastify = fastify
 * module.exports.default = fastify
 */
function setupExports(original, wrappedExport) {
  wrappedExport.fastify = original.fastify

  if (original.fastify) {
    wrappedExport.fastify = wrappedExport
  }

  if (original.default) {
    wrappedExport.default = wrappedExport
  }
}<|MERGE_RESOLUTION|>--- conflicted
+++ resolved
@@ -11,7 +11,6 @@
   buildMiddlewareSpecForMiddlewareFunction
 } = require('./fastify/spec-builders')
 
-<<<<<<< HEAD
 /**
  * These are the events that occur during a fastify
  * request
@@ -32,8 +31,6 @@
   // TODO: add onError and write a separate test
 ]
 
-=======
->>>>>>> 27bf25cf
 /**
  * Sets up fastify route handler
  *
@@ -45,6 +42,9 @@
  * those private implementations from access, and getting
  * at them would require a lot of gymnastics and hard to
  * maintain code
+ *
+ * @param shim
+ * @param fastify
  */
 const setupRouteHandler = (shim, fastify) => {
   fastify.addHook('onRoute', (routeOptions) => {
@@ -161,6 +161,9 @@
  * module.exports = fastify
  * module.exports.fastify = fastify
  * module.exports.default = fastify
+ *
+ * @param original
+ * @param wrappedExport
  */
 function setupExports(original, wrappedExport) {
   wrappedExport.fastify = original.fastify
