--- conflicted
+++ resolved
@@ -68,20 +68,16 @@
       this.license_key,
       agent_run_id
     )
-<<<<<<< HEAD
 
     this.connection.on('connected', (stream) =>{
       this.stream = stream
+      this._writable = true
     })
 
     this.connection.on('disconnected', () =>{
       this.stream = null
+      this._writable = false
     })
-
-    this.connection.connectSpans()
-=======
-    this._writable = true
->>>>>>> 4026a028
   }
 
   disconnect() {
