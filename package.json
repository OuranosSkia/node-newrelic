--- conflicted
+++ resolved
@@ -1,10 +1,6 @@
 {
   "name": "@newrelic/beta-agent",
-<<<<<<< HEAD
-  "version": "2.0.0-beta",
-=======
   "version": "2.6.0-beta",
->>>>>>> 4d9f10ca
   "author": "New Relic Node.js agent team <nodejs@newrelic.com>",
   "licenses": [
     {
@@ -95,12 +91,8 @@
   ],
   "homepage": "http://github.com/newrelic/node-newrelic",
   "engines": {
-<<<<<<< HEAD
-    "node": ">=0.10.0"
-=======
     "node": ">=0.10.0",
     "npm": ">=2.0.0"
->>>>>>> 4d9f10ca
   },
   "directories": {
     "lib": "lib"
@@ -116,23 +108,12 @@
     "https-proxy-agent": "^0.3.5",
     "json-stringify-safe": "^5.0.0",
     "readable-stream": "^2.1.4",
-<<<<<<< HEAD
-    "semver": "^5.3.0",
-    "yakaa": "^1.0.1"
-=======
     "semver": "^5.3.0"
   },
   "optionalDependencies": {
     "@newrelic/native-metrics": "^2.1.0"
->>>>>>> 4d9f10ca
   },
   "devDependencies": {
-<<<<<<< HEAD
-    "eslint": "^2.5.4",
-    "jsdoc": "^3.4.0",
-    "mocha": "*",
-    "tap": "0.7.1"
-=======
     "async": "^2.1.4",
     "bluebird": "^3.4.7",
     "eslint": "^2.9.0",
@@ -140,7 +121,6 @@
     "minami": "^1.1.1",
     "mocha": "*",
     "tap": "^9.0.3"
->>>>>>> 4d9f10ca
   },
   "repository": {
     "type": "git",
