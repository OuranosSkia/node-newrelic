--- conflicted
+++ resolved
@@ -5,11 +5,7 @@
   "rules": {
     "max-nested-callbacks": "off",
     "func-names": "off",
-<<<<<<< HEAD
-    "no-shadow": ["warn", {"allow": ["t", "shim", "error"]}],
-=======
     "no-shadow": ["warn", {"allow": ["cb", "t", "shim", "error", "err"]}],
->>>>>>> 4d9f10ca
     "brace-style": ["error", "1tbs", {"allowSingleLine": true}]
   }
 }