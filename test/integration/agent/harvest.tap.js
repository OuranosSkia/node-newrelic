--- conflicted
+++ resolved
@@ -96,49 +96,6 @@
     })
   })
 
-<<<<<<< HEAD
-=======
-  t.test('sending traces', (t) => {
-    t.plan(7)
-
-    const spy = sinon.spy(agent.collector, 'transactionSampleData')
-    t.tearDown(() => spy.restore())
-
-    var transaction
-    var proxy = agent.tracer.transactionProxy(() => {
-      transaction = agent.getTransaction()
-      transaction.finalizeNameFromUri('/nonexistent', 200)
-    })
-    proxy()
-
-    // ensure it's slow enough to get traced
-    transaction.trace.setDurationInMillis(5001)
-    transaction.end()
-    t.ok(agent.traces.trace, 'have a slow trace to send')
-
-    agent.harvest((error) => {
-      t.error(error, 'trace sent correctly')
-
-      t.ok(spy.called, 'should send sample trace data')
-
-      // Verify mapped headers are sent in traces POST
-      const tracesRequestArg = requestSpy.args.filter((input) => {
-        return input[0].path.includes('transaction_sample_data')
-      })
-
-      const tracesRequest = tracesRequestArg[0][0]
-      checkHeaders(t, headersMap, tracesRequest.headers)
-
-      const payload = spy.args[0][0]
-      t.ok(payload, 'should have trace payload')
-      t.type(payload[1][0], 'Array', 'should have trace')
-      t.type(payload[1][0][4], 'string', 'should have encoded trace')
-
-      t.end()
-    })
-  })
-
->>>>>>> 40b37ad0
   t.test('sending span events', (t) => {
     t.plan(7)
 
