'use strict'

const tap = require('tap')
const helper = require('../../lib/agent_helper')
const API = require('../../../api')

const START_PORT = 10000
const MIDDLE_PORT = 10001
const END_PORT = 10002
const ACCOUNT_ID = '1337'
const APP_ID = '7331'
const EXPECTED_DT_METRICS = ['DurationByCaller', 'TransportDuration']
const EXTERNAL_METRIC_SUFFIXES = ['all', 'http']

let compareSampled = null

tap.test('cross application tracing full integration', (t) => {
  t.plan(79)
  const config = {
    distributed_tracing: {
      enabled: true
    },
    cross_application_tracer: {enabled: true},
<<<<<<< HEAD
=======
    account_id: ACCOUNT_ID,
    primary_application_id: APP_ID,
    trusted_account_key: ACCOUNT_ID,
>>>>>>> b25cfb1c
    encoding_key: 'some key',
  }
  const agent = helper.instrumentMockedAgent(null, config)
  agent.config.account_id = ACCOUNT_ID
  agent.config.application_id = APP_ID
  agent.config.trusted_account_key = ACCOUNT_ID
  // require http after creating the agent
  const http = require('http')
  const api = new API(agent)

  var firstExternalId
  var secondExternalId

  let serversToStart = 3
  function started() {
    serversToStart -= 1
    if (serversToStart === 0) {
      runTest()
    }
  }

  // Naming is how the requests will flow through the system, to test that all
  // metrics are generated as expected as well as the dirac events.
  const start = generateServer(http, api, START_PORT, started, (req, res) => {
    const tx = agent.tracer.getTransaction()
    tx.nameState.appendPath('foobar')
    http.get(generateUrl(MIDDLE_PORT, 'start/middle'), (externRes) => {
      firstExternalId = agent.tracer.getSegment().id
      externRes.resume()
      externRes.on('end', () => {
        tx.nameState.popPath('foobar')
        res.end()
      })
    })
  })

  const middle = generateServer(http, api, MIDDLE_PORT, started, (req, res) => {
    t.ok(req.headers.newrelic, 'middle received newrelic from start')

    const tx = agent.tracer.getTransaction()
    tx.nameState.appendPath('foobar')
    http.get(generateUrl(END_PORT, 'middle/end'), (externRes) => {
      secondExternalId = agent.tracer.getSegment().id
      externRes.resume()
      externRes.on('end', () => {
        tx.nameState.popPath('foobar')
        res.end()
      })
    })
  })

  const end = generateServer(http, api, END_PORT, started, (req, res) => {
    t.ok(req.headers.newrelic, 'end received newrelic from middle')
    res.end()
  })

  function runTest() {
    http.get(generateUrl(START_PORT, 'start'), (res) => {
      res.resume()
      start.close()
      middle.close()
      end.close()
    })
    var txCount = 0

    const testsToCheck = []
    agent.on('transactionFinished', (trans) => {
      const event = agent.events.toArray().filter((evt) => {
        return evt[0].guid === trans.id
      })[0]
      testsToCheck.push(transInspector[txCount].bind(this, trans, event))
      if (++txCount === 3) {
        testsToCheck.map((test) => test())
      }
    })
  }

  var transInspector = [
    function endTest(trans, event) {
      // Check the unscoped metrics
      const unscoped = trans.metrics.unscoped

      EXPECTED_DT_METRICS.forEach((name) => {
        const metric = `${name}/App/${ACCOUNT_ID}/${APP_ID}/HTTP/all`
        t.ok(unscoped[metric], `end generated a ${name} metric`)
        t.ok(unscoped[`${metric}Web`], `end generated a ${name} (Web) metric`)
      })

      t.equal(
        Object.keys(unscoped).length, 11,
        'end should only have expected unscoped metrics'
      )
      t.equal(
        Object.keys(trans.metrics.scoped).length, 0,
        'should have no scoped metrics'
      )
      // check the intrinsic parameters
      validateIntrinsics(t, trans.trace.intrinsics, 'end', 'trace')

      // check the insights event
      const intrinsic = event[0]

      compareSampled = currySampled(t, {
        sampled: intrinsic.sampled,
        priority: intrinsic.priority
      })

      validateIntrinsics(t, intrinsic, 'end', 'event', secondExternalId)
    },
    function middleTest(trans, event) {
      // check the unscoped metrics
      var unscoped = trans.metrics.unscoped

      EXPECTED_DT_METRICS.forEach((name) => {
        const metric = `${name}/App/${ACCOUNT_ID}/${APP_ID}/HTTP/all`
        t.ok(unscoped[metric], `middle generated a ${name} metric`)
        t.ok(unscoped[`${metric}Web`], `middle generated a ${name} (Web) metric`)
      })

      const external = `External/localhost:${END_PORT}/`
      EXTERNAL_METRIC_SUFFIXES.forEach((suf) => {
        t.ok(
          unscoped[external + suf],
          `middle generated expected External metric (/${suf})`
        )
      })

      t.equal(
        Object.keys(unscoped).length, 15,
        'middle should only have expected unscoped metrics'
      )

      // check the scoped metrics
      const scoped = trans.metrics.scoped
      const middleMetric = scoped['WebTransaction/Nodejs/GET//start/middle']
      t.ok(middleMetric, 'middle generated a scoped metric block')
      t.ok(
        middleMetric[external + 'http'],
        'middle generated an External scoped metric'
      )
      const scopedKeys = Object.keys(middleMetric)
      t.equal(
        scopedKeys.length, 1,
        'middle should only be the inbound and outbound request.'
      )
      t.deepEqual(
        scopedKeys,
        ['External/localhost:10002/http'],
        'should have expected scoped metric name'
      )

      // check the intrinsic parameters
      validateIntrinsics(t, trans.trace.intrinsics, 'middle', 'trace')

      // check the insights event
      const intrinsic = event[0]

      compareSampled({
        sampled: intrinsic.sampled,
        priority: intrinsic.priority
      })

      validateIntrinsics(t, intrinsic, 'middle', 'event', firstExternalId)
    },
    function startTest(trans, event) {
      // check the unscoped metrics
      var unscoped = trans.metrics.unscoped

      const metric = 'DurationByCaller/Unknown/Unknown/Unknown/Unknown/all'
      t.ok(unscoped[metric], 'start has expected DT unscoped metric')

      const external = `External/localhost:${MIDDLE_PORT}/`
      EXTERNAL_METRIC_SUFFIXES.forEach((suf) => {
        t.ok(
          unscoped[external + suf],
          `start generated expected External metric (/${suf})`
        )
      })

      t.equal(
        Object.keys(unscoped).length, 13,
        'start should only have expected unscoped metrics'
      )
      // check the scoped metrics
      const scoped = trans.metrics.scoped
      const startMetric = scoped['WebTransaction/Nodejs/GET//start']
      t.ok(startMetric, 'start generated a scoped metric block')
      t.ok(
        startMetric[external + 'http'],
        'start generated an External scoped metric'
      )
      const scopedKeys = Object.keys(startMetric)
      t.equal(
        scopedKeys.length, 1,
        'start should only be the inbound and outbound request.'
      )
      t.deepEqual(
        scopedKeys,
        ['External/localhost:10001/http'],
        'should have expected scoped metric name'
      )

      // check the intrinsic parameters
      validateIntrinsics(t, trans.trace.intrinsics, 'start', 'trace')

      // check the insights event
      const intrinsic = event[0]

      compareSampled({
        sampled: intrinsic.sampled,
        priority: intrinsic.priority
      })

      validateIntrinsics(t, intrinsic, 'start', 'event')

      t.end()
    }
  ]
})

function generateServer(http, api, port, started, responseHandler) {
  const server = http.createServer((req, res) => {
    const tx = api.agent.getTransaction()
    tx.nameState.appendPath(req.url)
    req.resume()
    responseHandler(req, res)
  })
  server.listen(port, started)
  return server
}

function generateUrl(port, endpoint) {
  return 'http://localhost:' + port + '/' + endpoint
}

function currySampled(t, a) {
  return (b) => {
    b = b || a
    t.ok(
      a.sampled === b.sampled && a.priority === b.priority,
      'sampled values and priority persist across transactions'
    )
    a = b
    return b
  }
}

function validateIntrinsics(t, intrinsic, reqName, type, parentSpanId) {
  reqName = reqName || 'start'
  type = type || 'event'

  t.ok(intrinsic.guid, `${reqName} should have a guid on ${type}`)
  t.ok(intrinsic.traceId, `${reqName} should have a traceId on ${type}`)
  t.ok(intrinsic.sampled != null, `${reqName} should have a sampled boolean on ${type}`)
  t.ok(intrinsic.priority, `${reqName} should have a priority on ${type}`)

  if (reqName === 'start') {
    t.notOk(intrinsic.parentId, `${reqName} should not have a parentId on ${type}`)
    return
  }

  if (type !== 'trace') {
    t.ok(intrinsic.parentId, `${reqName} should have a parentId on ${type}`)
    t.equal(
      intrinsic.parentSpanId,
      parentSpanId,
      `${reqName} should have a parentSpanId of ${parentSpanId} on ${type}`
    )
  }
  t.ok(intrinsic['parent.app'], `${reqName} should have a parent app on ${type}`)
  t.ok(intrinsic['parent.type'], `${reqName} should have a parent type on ${type}`)
  t.ok(intrinsic['parent.account'], `${reqName} should have a parent account on ${type}`)
  t.ok(
    intrinsic['parent.transportType'],
    `${reqName} should have a parent transportType on ${type}`
  )
  t.ok(
    intrinsic['parent.transportDuration'],
    `${reqName} should have a parent transportDuration on ${type}`
  )
}<|MERGE_RESOLUTION|>--- conflicted
+++ resolved
@@ -21,12 +21,9 @@
       enabled: true
     },
     cross_application_tracer: {enabled: true},
-<<<<<<< HEAD
-=======
     account_id: ACCOUNT_ID,
     primary_application_id: APP_ID,
     trusted_account_key: ACCOUNT_ID,
->>>>>>> b25cfb1c
     encoding_key: 'some key',
   }
   const agent = helper.instrumentMockedAgent(null, config)
