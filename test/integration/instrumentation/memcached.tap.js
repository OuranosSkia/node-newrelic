--- conflicted
+++ resolved
@@ -467,24 +467,13 @@
         memcached.get('foo', function(err) {
           t.notOk(err, 'should not throw an error')
 
-<<<<<<< HEAD
-          transaction.end(function() {
-            var segment = transaction.trace.root.children[0]
-            t.equals(
-              segment.getAttributes().key,
-              "\"foo\"",
-              "should have the get key as a parameter"
-            )
-          })
-=======
           transaction.end()
           var segment = transaction.trace.root.children[0]
           t.equals(
-            segment.parameters.key,
+            segment.getAttributes().key,
             "\"foo\"",
             "should have the get key as a parameter"
           )
->>>>>>> c1b22fe5
         })
       })
     })
@@ -497,22 +486,12 @@
         memcached.get('foo', function(err) {
           t.error(err)
 
-<<<<<<< HEAD
-          transaction.end(function() {
-            var segment = transaction.trace.root.children[0]
-            t.notOk(
-              segment.getAttributes().key,
-              'should not have any attributes'
-            )
-          })
-=======
           transaction.end()
           var segment = transaction.trace.root.children[0]
           t.equals(
-            segment.parameters.key, "\"foo\"",
+            segment.getAttributes().key, "\"foo\"",
             'should still have the get key as a parameter'
           )
->>>>>>> c1b22fe5
         })
       })
     })
@@ -524,24 +503,13 @@
         memcached.getMulti(['foo', 'bar'], function(err) {
           t.notOk(err, 'should not throw an error')
 
-<<<<<<< HEAD
-          transaction.end(function() {
-            var segment = transaction.trace.root.children[0]
-            t.equals(
-              segment.getAttributes().key,
-              "[\"foo\",\"bar\"]",
-              "should have the multiple keys fetched as a parameter"
-            )
-          })
-=======
           transaction.end()
           var segment = transaction.trace.root.children[0]
           t.equals(
-            segment.parameters.key,
+            segment.getAttributes().key,
             "[\"foo\",\"bar\"]",
             "should have the multiple keys fetched as a parameter"
           )
->>>>>>> c1b22fe5
         })
       })
     })
@@ -553,24 +521,13 @@
         memcached.set('foo', 'bar', 10, function(err) {
           t.notOk(err, 'should not throw an error')
 
-<<<<<<< HEAD
-          transaction.end(function() {
-            var segment = transaction.trace.root.children[0]
-            t.equals(
-              segment.getAttributes().key,
-              "\"foo\"",
-              "should have the set key as a parameter"
-            )
-          })
-=======
           transaction.end()
           var segment = transaction.trace.root.children[0]
           t.equals(
-            segment.parameters.key,
+            segment.getAttributes().key,
             "\"foo\"",
             "should have the set key as a parameter"
           )
->>>>>>> c1b22fe5
         })
       })
     })
@@ -605,43 +562,23 @@
         memcached.get('foo', function(err) {
           t.notOk(err, 'should not throw an error')
 
-<<<<<<< HEAD
-          transaction.end(function() {
-            var segment = transaction.trace.root.children[0]
-            const attributes = segment.getAttributes()
-            t.equals(
-              attributes.host,
-              getMetricHostName(agent, params.memcached_host),
-              'should collect host instance attributes'
-            )
-            t.equals(
-              attributes.port_path_or_id,
-              String(params.memcached_port),
-              'should collect port instance attributes'
-            )
-
-            var expectedMetrics = {}
-            expectedMetrics['Datastore/instance/Memcache/' + HOST_ID] = 1
-            verifyMetrics(t, transaction.metrics, expectedMetrics)
-          })
-=======
           transaction.end()
           var segment = transaction.trace.root.children[0]
-          t.equals(
-            segment.parameters.host,
+          const attributes = segment.getAttributes()
+          t.equals(
+            attributes.host,
             getMetricHostName(agent, params.memcached_host),
-            'should collect host instance parameters'
-          )
-          t.equals(
-            segment.parameters.port_path_or_id,
+            'should collect host instance attributes'
+          )
+          t.equals(
+            attributes.port_path_or_id,
             String(params.memcached_port),
-            'should collect port instance parameters'
+            'should collect port instance attributes'
           )
 
           var expectedMetrics = {}
           expectedMetrics['Datastore/instance/Memcache/' + HOST_ID] = 1
           verifyMetrics(t, transaction.metrics, expectedMetrics)
->>>>>>> c1b22fe5
         })
       })
     })
@@ -653,43 +590,23 @@
         memcached.set('foo', 'bar', 10, function(err) {
           t.notOk(err, 'should not throw an error')
 
-<<<<<<< HEAD
-          transaction.end(function() {
-            var segment = transaction.trace.root.children[0]
-            const attributes = segment.getAttributes()
-            t.equals(
-              attributes.host,
-              getMetricHostName(agent, params.memcached_host),
-              'should collect host instance attributes'
-            )
-            t.equals(
-              attributes.port_path_or_id,
-              String(params.memcached_port),
-              'should collect port instance attributes'
-            )
-
-            var expectedMetrics = {}
-            expectedMetrics['Datastore/instance/Memcache/' + HOST_ID] = 1
-            verifyMetrics(t, transaction.metrics, expectedMetrics)
-          })
-=======
           transaction.end()
           var segment = transaction.trace.root.children[0]
-          t.equals(
-            segment.parameters.host,
+          const attributes = segment.getAttributes()
+          t.equals(
+            attributes.host,
             getMetricHostName(agent, params.memcached_host),
-            'should collect host instance parameters'
-          )
-          t.equals(
-            segment.parameters.port_path_or_id,
+            'should collect host instance attributes'
+          )
+          t.equals(
+            attributes.port_path_or_id,
             String(params.memcached_port),
-            'should collect port instance parameters'
+            'should collect port instance attributes'
           )
 
           var expectedMetrics = {}
           expectedMetrics['Datastore/instance/Memcache/' + HOST_ID] = 1
           verifyMetrics(t, transaction.metrics, expectedMetrics)
->>>>>>> c1b22fe5
         })
       })
     })
@@ -727,35 +644,16 @@
         memcached.get('foo', function(err) {
           t.notOk(err, 'should not throw an error')
 
-<<<<<<< HEAD
-          transaction.end(function() {
-            var segment = transaction.trace.root.children[0]
-            const attributes = segment.getAttributes()
-            t.equals(
-              attributes.host,
-              undefined,
-              'should not have host instance parameter'
-            )
-            t.equals(
-              attributes.port_path_or_id,
-              undefined,
-              'should should not have port instance parameter'
-            )
-
-            var datastoreInstanceMetric = 'Datastore/instance/Memcache/' + HOST_ID
-            t.notOk(agent.metrics.unscoped[datastoreInstanceMetric],
-              'should not have datastore instance metric')
-          })
-=======
           transaction.end()
           var segment = transaction.trace.root.children[0]
-          t.equals(
-            segment.parameters.host,
+          const attributes = segment.getAttributes()
+          t.equals(
+            attributes.host,
             undefined,
             'should not have host instance parameter'
           )
           t.equals(
-            segment.parameters.port_path_or_id,
+            attributes.port_path_or_id,
             undefined,
             'should should not have port instance parameter'
           )
@@ -763,7 +661,6 @@
           var datastoreInstanceMetric = 'Datastore/instance/Memcache/' + HOST_ID
           t.notOk(agent.metrics.unscoped[datastoreInstanceMetric],
             'should not have datastore instance metric')
->>>>>>> c1b22fe5
         })
       })
     })
@@ -775,35 +672,16 @@
         memcached.set('foo', 'bar', 10, function(err) {
           t.notOk(err, 'should not throw an error')
 
-<<<<<<< HEAD
-          transaction.end(function() {
-            var segment = transaction.trace.root.children[0]
-            const attributes = segment.getAttributes()
-            t.equals(
-              attributes.host,
-              undefined,
-              'should not have host instance parameter'
-            )
-            t.equals(
-              attributes.port_path_or_id,
-              undefined,
-              'should should not have port instance parameter'
-            )
-
-            var datastoreInstanceMetric = 'Datastore/instance/Memcache/' + HOST_ID
-            t.notOk(agent.metrics.unscoped[datastoreInstanceMetric],
-              'should not have datastore instance metric')
-          })
-=======
           transaction.end()
           var segment = transaction.trace.root.children[0]
-          t.equals(
-            segment.parameters.host,
+          const attributes = segment.getAttributes()
+          t.equals(
+            attributes.host,
             undefined,
             'should not have host instance parameter'
           )
           t.equals(
-            segment.parameters.port_path_or_id,
+            attributes.port_path_or_id,
             undefined,
             'should should not have port instance parameter'
           )
@@ -811,7 +689,6 @@
           var datastoreInstanceMetric = 'Datastore/instance/Memcache/' + HOST_ID
           t.notOk(agent.metrics.unscoped[datastoreInstanceMetric],
             'should not have datastore instance metric')
->>>>>>> c1b22fe5
         })
       })
     })
