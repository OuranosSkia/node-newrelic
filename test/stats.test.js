var should  = require('should')
<<<<<<< HEAD
  , logger  = require('../lib/logger')
=======
  , logger  = require('../lib/logger').getLogger()
>>>>>>> 9b702405
  , stats   = require('../lib/stats')
  ;

function verifyStats(stats, callCount, totalTime, totalExclusive, min, max) {
    var data = stats.toJSON();
    data.should.exist;
<<<<<<< HEAD

    data[0].should.equal(callCount, "the call counts should match");
    data[1].should.equal(totalTime, "the total time tracked should match");
    data[2].should.equal(totalExclusive, "the total exclusive should match");
    data[3].should.equal(min, "the minimum should match");
    data[4].should.equal(max, "the maximum should match");
}

describe('statistics calculation', function () {
  var statistics;

  before(function (done) {
    logger.logToConsole(false);

    return done();
  });
=======

    data[0].should.equal(callCount, "the call counts should match");
    data[1].should.equal(totalTime, "the total time tracked should match");
    data[2].should.equal(totalExclusive, "the total exclusive should match");
    data[3].should.equal(min, "the minimum should match");
    data[4].should.equal(max, "the maximum should match");
}

describe('statistics calculation', function () {
  var statistics;
>>>>>>> 9b702405

  beforeEach(function (done) {
    statistics = stats.createStats();

    return done();
  });

  it("should properly process a sample set of statistics", function (done) {
    statistics.recordValueInMillis(51);
    statistics.recordValueInMillis(120, 34);
    statistics.recordValueInMillis(120, 34);

    verifyStats(statistics, 3, 0.291, 0.119, 0.051, 0.120);

    return done();
  });

  it("should properly process a simple set of statistics", function (done) {
    statistics.recordValueInMillis(120, 0);
    statistics.recordValueInMillis(120, 0);

    verifyStats(statistics, 2, 0.240, 0.0, 0.120, 0.120);

    return done();
  });
});<|MERGE_RESOLUTION|>--- conflicted
+++ resolved
@@ -1,16 +1,11 @@
 var should  = require('should')
-<<<<<<< HEAD
   , logger  = require('../lib/logger')
-=======
-  , logger  = require('../lib/logger').getLogger()
->>>>>>> 9b702405
   , stats   = require('../lib/stats')
   ;
 
 function verifyStats(stats, callCount, totalTime, totalExclusive, min, max) {
     var data = stats.toJSON();
     data.should.exist;
-<<<<<<< HEAD
 
     data[0].should.equal(callCount, "the call counts should match");
     data[1].should.equal(totalTime, "the total time tracked should match");
@@ -21,24 +16,6 @@
 
 describe('statistics calculation', function () {
   var statistics;
-
-  before(function (done) {
-    logger.logToConsole(false);
-
-    return done();
-  });
-=======
-
-    data[0].should.equal(callCount, "the call counts should match");
-    data[1].should.equal(totalTime, "the total time tracked should match");
-    data[2].should.equal(totalExclusive, "the total exclusive should match");
-    data[3].should.equal(min, "the minimum should match");
-    data[4].should.equal(max, "the maximum should match");
-}
-
-describe('statistics calculation', function () {
-  var statistics;
->>>>>>> 9b702405
 
   beforeEach(function (done) {
     statistics = stats.createStats();
