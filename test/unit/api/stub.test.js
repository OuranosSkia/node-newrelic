'use strict'

var chai   = require('chai')
var should = chai.should()
var expect = chai.expect
var API    = require('../../../stub_api.js')


describe("the stubbed New Relic agent API", function() {
  var api

  beforeEach(function() {
    api = new API()
  })

<<<<<<< HEAD
  it("should export 18 API calls", function () {
    expect(Object.keys(api.constructor.prototype).length).equal(18)
=======
  it("should export 21 API calls", function() {
    expect(Object.keys(api.constructor.prototype).length).equal(21)
>>>>>>> 4d9f10ca
  })

  it("exports a transaction naming function", function () {
    should.exist(api.setTransactionName)
    expect(api.setTransactionName).a('function')
  })

  it("exports a dispatcher naming function", function () {
    should.exist(api.setDispatcher)
    expect(api.setDispatcher).a('function')
  })


  it("shouldn't throw when transaction is named", function () {
    expect(function () { api.setTransactionName('TEST/*'); }).not.throws()
  })

  it("exports a controller naming function", function () {
    should.exist(api.setControllerName)
    expect(api.setControllerName).a('function')
  })

  it("shouldn't throw when controller is named without an action", function () {
    expect(function () { api.setControllerName('TEST/*'); }).not.throws()
  })

  it("shouldn't throw when controller is named with an action", function () {
    expect(function () { api.setControllerName('TEST/*', 'test'); }).not.throws()
  })

  it("exports a transaction ignoring function", function () {
    should.exist(api.setIgnoreTransaction)
    expect(api.setIgnoreTransaction).a('function')
  })

  it("exports a function for adding naming rules", function () {
    should.exist(api.addNamingRule)
    expect(api.addNamingRule).a('function')
  })

  it("shouldn't throw when a naming rule is added", function () {
    expect(function () { api.addNamingRule(/^foo/, "/foo/*"); }).not.throws()
  })

  it("exports a function for ignoring certain URLs", function () {
    should.exist(api.addIgnoringRule)
    expect(api.addIgnoringRule).a('function')
  })

  it("shouldn't throw when an ignoring rule is added", function () {
    expect(function () { api.addIgnoringRule(/^foo/, "/foo/*"); }).not.throws()
  })

  it("exports a function for capturing errors", function () {
    should.exist(api.noticeError)
    expect(api.noticeError).a('function')
  })

  it("shouldn't throw when an error is added", function () {
    expect(function () { api.noticeError(new Error()); }).not.throws()
  })

  it("should return an empty string when requesting browser monitoring", function () {
    api.getBrowserTimingHeader().should.equal('')
  })

  it("exports a function for adding custom parameters", function () {
    should.exist(api.addCustomParameter)
    expect(api.addCustomParameter).a('function')
  })

  it("shouldn't throw when a custom parameter is added", function () {
    expect(function () { api.addCustomParameter('test', 'value'); }).not.throws()
  })

  it("exports a function for adding multiple custom parameters at once", function () {
    should.exist(api.addCustomParameters)
    expect(api.addCustomParameters).a('function')
  })

  it("shouldn't throw when multiple custom parameters are added", function () {
    expect(function () { api.addCustomParameters({test: 'value', test2: 'value2'}); }).not.throws()
  })

  it("shouldn't throw when a custom segment is added", function () {
    expect(function () {
      api.createTracer('name', function nop(){})
    }).not.throws()
  })

  it("should return a function when calling createTracer", function () {
    function myNop () {}
    var retVal = api.createTracer('name', myNop)
    expect(retVal).to.be.equal(myNop)
  })

  it("shouldn't throw when a custom web transaction is added", function () {
    expect(function () {
      api.createWebTransaction('name', function nop(){})
    }).not.throws()
  })

  it("should return a function when calling createWebTransaction", function () {
    function myNop () {}
    var retVal = api.createWebTransaction('name', myNop)
    expect(retVal).to.be.equal(myNop)
  })

  it("shouldn't throw when a custom background transaction is added", function () {
    expect(function () {
      api.createBackgroundTransaction('name', function nop(){})
    }).not.throws()
  })

  it("should return a function when calling createBackgroundTransaction", function () {
    function myNop () {}
    var retVal = api.createBackgroundTransaction('name', myNop)
    expect(retVal).to.be.equal(myNop)
  })

  it("shouldn't throw when a custom background transaction with a group is added", function () {
    expect(function () {
      api.createBackgroundTransaction('name', 'group', function nop(){})
    }).not.throws()
  })

  it("should return a function when calling createBackgroundTransaction", function () {
    function myNop () {}
    var retVal = api.createBackgroundTransaction('name', 'group', myNop)
    expect(retVal).to.be.equal(myNop)
  })

  it("shouldn't throw when a transaction is ended", function () {
    expect(function () {
      api.endTransaction()
    }).not.throws()
  })

  it('exports a metric recording function', function () {
    should.exist(api.recordMetric)
    expect(api.recordMetric).a('function')
  })

  it('should not throw when calling the metric recorder', function () {
    expect(function () {
      api.recordMetric('metricname', 1)
    }).not.throws()
  })

  it('exports a metric increment function', function () {
    should.exist(api.incrementMetric)
    expect(api.incrementMetric).a('function')
  })

  it('should not throw when calling a metric incrementor', function () {
    expect(function () {
      api.incrementMetric('metric name')
    }).not.throws()
  })

  it('exports a record custom event function', function () {
    should.exist(api.recordCustomEvent)
    expect(api.recordCustomEvent).a('function')
  })

  it('should not throw when calling the custom metric recorder', function () {
    expect(function () {
      api.recordCustomEvent('EventName', {id: 10})
    }).not.throws()
  })
})<|MERGE_RESOLUTION|>--- conflicted
+++ resolved
@@ -13,13 +13,8 @@
     api = new API()
   })
 
-<<<<<<< HEAD
-  it("should export 18 API calls", function () {
-    expect(Object.keys(api.constructor.prototype).length).equal(18)
-=======
   it("should export 21 API calls", function() {
     expect(Object.keys(api.constructor.prototype).length).equal(21)
->>>>>>> 4d9f10ca
   })
 
   it("exports a transaction naming function", function () {
