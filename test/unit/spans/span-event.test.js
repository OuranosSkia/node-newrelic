--- conflicted
+++ resolved
@@ -177,79 +177,45 @@
           const seg = tx.trace.root.children[0]
           const span = SpanEvent.fromSegment(seg, 'parent')
 
-<<<<<<< HEAD
-            // Should have all the normal properties.
-            expect(span).to.be.an.instanceOf(SpanEvent)
-            expect(span).to.be.an.instanceOf(SpanEvent.DatastoreSpanEvent)
-            expect(span).to.have.property('intrinsics')
-            expect(span.intrinsics).to.have.property('type', 'Span')
-            expect(span.intrinsics)
-              .to.have.property('category', SpanEvent.CATEGORIES.DATASTORE)
-            expect(span.intrinsics).to.have.property('traceId', tx.id)
-            expect(span.intrinsics).to.have.property('guid', seg.id)
-            expect(span.intrinsics).to.have.property('parentId', 'parent')
-            expect(span.intrinsics).to.have.property('transactionId', tx.id)
-            expect(span.intrinsics).to.have.property('sampled', true)
-            expect(span.intrinsics).to.have.property('priority', 42)
-            expect(span.intrinsics)
-              .to.have.property('name', 'Datastore/statement/TestStore/test/test')
-            expect(span.intrinsics).to.have.property('timestamp', seg.timer.start)
-            expect(span.intrinsics).to.have.property('duration').within(0.03, 0.7)
-            // Should have (most) type-specific intrinsics
-            expect(span.intrinsics).to.not.have.property('component')
-            expect(span.intrinsics).to.have.property('span.kind', 'client')
-
-            expect(span).to.have.property('attributes')
-            expect(span.attributes).to.be.an.instanceOf(Attributes)
-            const attributes = span.getAttributes()
-
-            // Should have no http properties.
-            expect(attributes).to.not.have.property('http.url')
-            expect(attributes).to.not.have.property('http.method')
-
-            // Should have (most) datastore properties.
-            expect(attributes).to.have.property('db.instance')
-            expect(attributes).to.have.property('peer.hostname', 'my-db-host')
-            expect(attributes)
-              .to.have.property('peer.address', 'my-db-host:/path/to/db.sock')
-            expect(attributes).to.have.property('db.statement')
-            // Testing query truncation
-            const statement = attributes['db.statement']
-            expect(statement.endsWith('...')).to.be.true
-            expect(Buffer.byteLength(statement, 'utf8')).to.equal(2000)
-=======
           // Should have all the normal properties.
           expect(span).to.be.an.instanceOf(SpanEvent)
           expect(span).to.be.an.instanceOf(SpanEvent.DatastoreSpanEvent)
-          expect(span).to.have.property('type', 'Span')
-          expect(span).to.have.property('category', SpanEvent.CATEGORIES.DATASTORE)
-          expect(span).to.have.property('traceId', tx.id)
-          expect(span).to.have.property('guid', seg.id)
-          expect(span).to.have.property('parentId', 'parent')
-          expect(span).to.have.property('transactionId', tx.id)
-          expect(span).to.have.property('sampled', true)
-          expect(span).to.have.property('priority', 42)
-          expect(span)
+          expect(span).to.have.property('intrinsics')
+          expect(span.intrinsics).to.have.property('type', 'Span')
+          expect(span.intrinsics)
+            .to.have.property('category', SpanEvent.CATEGORIES.DATASTORE)
+          expect(span.intrinsics).to.have.property('traceId', tx.id)
+          expect(span.intrinsics).to.have.property('guid', seg.id)
+          expect(span.intrinsics).to.have.property('parentId', 'parent')
+          expect(span.intrinsics).to.have.property('transactionId', tx.id)
+          expect(span.intrinsics).to.have.property('sampled', true)
+          expect(span.intrinsics).to.have.property('priority', 42)
+          expect(span.intrinsics)
             .to.have.property('name', 'Datastore/statement/TestStore/test/test')
-          expect(span).to.have.property('timestamp', seg.timer.start)
-          expect(span).to.have.property('duration').within(0.03, 0.7)
+          expect(span.intrinsics).to.have.property('timestamp', seg.timer.start)
+          expect(span.intrinsics).to.have.property('duration').within(0.03, 0.7)
+          // Should have (most) type-specific intrinsics
+          expect(span.intrinsics).to.not.have.property('component')
+          expect(span.intrinsics).to.have.property('span.kind', 'client')
+
+          expect(span).to.have.property('attributes')
+          expect(span.attributes).to.be.an.instanceOf(Attributes)
+          const attributes = span.getAttributes()
 
           // Should have no http properties.
-          expect(span).to.not.have.property('http.url')
-          expect(span).to.not.have.property('http.method')
+          expect(attributes).to.not.have.property('http.url')
+          expect(attributes).to.not.have.property('http.method')
 
           // Should have (most) datastore properties.
-          expect(span).to.not.have.property('component')
-          expect(span).to.have.property('db.instance')
-          expect(span).to.have.property('peer.hostname', 'my-db-host')
-          expect(span).to.have.property('peer.address', 'my-db-host:/path/to/db.sock')
-          expect(span).to.have.property('span.kind', 'client')
-          expect(span).to.have.property('db.statement')
+          expect(attributes).to.have.property('db.instance')
+          expect(attributes).to.have.property('peer.hostname', 'my-db-host')
+          expect(attributes)
+            .to.have.property('peer.address', 'my-db-host:/path/to/db.sock')
+          expect(attributes).to.have.property('db.statement')
           // Testing query truncation
-          const statement = span['db.statement']
+          const statement = attributes['db.statement']
           expect(statement.endsWith('...')).to.be.true
           expect(Buffer.byteLength(statement, 'utf8')).to.equal(2000)
->>>>>>> c1b22fe5
 
           done()
         })
