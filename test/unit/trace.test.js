--- conflicted
+++ resolved
@@ -602,82 +602,6 @@
       function noop() {}
     })
   })
-
-<<<<<<< HEAD
-  describe('#generateJSON', function() {
-    var details
-
-    beforeEach(function(done) {
-      makeTrace(agent, function(err, _details) {
-        details = _details
-        done(err)
-      })
-    })
-
-    it('should send response time', function(done) {
-      details.transaction.getResponseTimeInMillis = function() {
-        return 1234
-      }
-
-      details.trace.generateJSON(function(err, json, trace) {
-        expect(err).to.not.exist
-        expect(json[1]).to.equal(1234)
-        expect(trace).to.equal(details.trace)
-        done()
-      })
-    })
-
-    describe('when `simple_compression` is `false`', function() {
-      it('should compress the segment arrays', function(done) {
-        details.trace.generateJSON(function(err, json) {
-          if (err) {
-            return done(err)
-          }
-
-          expect(json[4])
-            .to.match(/^[a-zA-Z0-9\+\/]+={0,2}$/, 'should be base64 encoded')
-
-          codec.decode(json[4], function(err, data) {
-            if (err) {
-              return done(err)
-            }
-
-            expect(data).to.deep.equal(details.rootNode)
-            done()
-          })
-        })
-      })
-    })
-
-    describe('when `simple_compression` is `true`', function() {
-      beforeEach(function() {
-        agent.config.simple_compression = true
-      })
-=======
-  describe('#addAttribute', function() {
-    var trace = null
-
-    beforeEach(function() {
-      agent.config.attributes.enabled = true
-      trace = new Transaction(agent).trace
-    })
-
-    it('does not add attribute if key length limit is exceeded', function() {
-      var tooLong = [
-        'Lorem ipsum dolor sit amet, consectetur adipiscing elit.',
-        'Cras id lacinia erat. Suspendisse mi nisl, sodales vel est eu,',
-        'rhoncus lacinia ante. Nulla tincidunt efficitur diam, eget vulputate',
-        'lectus facilisis sit amet. Morbi hendrerit commodo quam, in nullam.'
-      ].join(' ')
-      trace.addAttribute(DESTINATIONS.ALL, tooLong, 'will fail')
-      var attributes = Object.keys(trace.attributes.attributes)
-      expect(attributes.length).to.equal(0)
-    })
-  })
-
->>>>>>> c1b22fe5
-
-
 })
 
 function makeTrace(agent, callback) {
